--- conflicted
+++ resolved
@@ -63,18 +63,10 @@
  public:
   void Init() override {
     AddOp(OpRegistry::CreateOp("mul", {Input("X"), Input("W")},
-<<<<<<< HEAD
-                               {Output("mul_out")}, {}));
-=======
                                {Output("mul_result")}, {}));
->>>>>>> d0b25ac9
     auto b_name = Input("b");
     std::string before_act = "mul_result";
     if (b_name != EMPTY_VAR_NAME()) {
-<<<<<<< HEAD
-      AddOp(OpRegistry::CreateOp("rowwise_add", {Output("mul_out"), b_name},
-                                 {Output("before_act")}, {}));
-=======
       AddOp(OpRegistry::CreateOp("rowwise_add", {Output("mul_result"), b_name},
                                  {Output("add_result")}, {}));
       before_act = "add_result";
@@ -83,7 +75,6 @@
       if (out_varname != EMPTY_VAR_NAME()) {
         this->Rename(out_varname, EMPTY_VAR_NAME());
       }
->>>>>>> d0b25ac9
     }
 
     AddOp(OpRegistry::CreateOp("sigmoid", {Output(before_act)}, {Output("Out")},
@@ -99,13 +90,8 @@
     AddInput("X", "x");
     AddInput("W", "w");
     AddInput("b", "b");
-<<<<<<< HEAD
-    AddOutput("mul_out", "mul output").SetTemporary();
-    AddOutput("before_act", "before act").SetTemporary();
-=======
     AddOutput("mul_result", "").SetTemporary();
     AddOutput("add_result", "").SetTemporary();
->>>>>>> d0b25ac9
     AddOutput("Out", "");
     AddComment("");
   }
