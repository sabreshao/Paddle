// Copyright (c) 2018 PaddlePaddle Authors. All Rights Reserved.
//
// Licensed under the Apache License, Version 2.0 (the "License");
// you may not use this file except in compliance with the License.
// You may obtain a copy of the License at
//
//     http://www.apache.org/licenses/LICENSE-2.0
//
// Unless required by applicable law or agreed to in writing, software
// distributed under the License is distributed on an "AS IS" BASIS,
// WITHOUT WARRANTIES OR CONDITIONS OF ANY KIND, either express or implied.
// See the License for the specific language governing permissions and
// limitations under the License.

#pragma once

#include <map>
#include <string>
#include <vector>

#include "paddle/fluid/framework/op_desc.h"
#include "paddle/fluid/framework/op_registry.h"
#include "paddle/fluid/imperative/engine.h"
#include "paddle/fluid/imperative/layer.h"

namespace paddle {
namespace imperative {

void CreateGradOp(const framework::OpDesc& op_desc,
                  const std::unordered_set<std::string>& no_grad_set,
                  const std::vector<framework::BlockDesc*>& grad_sub_block,
                  framework::OpDesc** grad_op_desc,
                  std::unordered_map<std::string, std::string>* grad_to_var) {
  std::vector<std::unique_ptr<framework::OpDesc>> grad_op_descs =
      framework::OpInfoMap::Instance()
          .Get(op_desc.Type())
          .GradOpMaker()(op_desc, no_grad_set, grad_to_var, grad_sub_block);
  PADDLE_ENFORCE(grad_op_descs.size() == 1, "Only support 1 grad op now.");
  // TODO(panyx0718): Leak?
  *grad_op_desc = grad_op_descs[0].release();
}

void InitVar(framework::Variable* var, framework::Variable* grad_var) {
  auto& var_t = var->Get<framework::LoDTensor>();
  float* data =
      grad_var->GetMutable<framework::LoDTensor>()->mutable_data<float>(
          var_t.dims(), platform::CPUPlace());
  std::fill(data, data + var_t.numel(), 0.0);
}

class Tracer {
 public:
<<<<<<< HEAD
  explicit Tracer(framework::BlockDesc* root_block)
      : root_scope_(new framework::Scope()) {}

  virtual ~Tracer() {}

  void Trace(OpBase* op, const std::vector<VarBase*>& inputs,
             const std::vector<VarBase*>& outputs, framework::BlockDesc* block,
             const bool stop_gradient) {
=======
  explicit Tracer(framework::BlockDesc* root_block,
                  framework::BlockDesc* startup_block)
      : root_block_(root_block), startup_block_(startup_block) {}

  virtual ~Tracer() {}

  void Trace(OpBase* op,
             const std::map<std::string, std::vector<VarBase*>>& inputs,
             const std::map<std::string, std::vector<VarBase*>>& outputs,
             framework::BlockDesc* block) {
    std::map<std::string, VarBase*> vars;

>>>>>>> 3e840842
    framework::OpDesc* op_desc = op->op_desc_;
    VLOG(3) << "tracer tracing " << op_desc->Type();
    op_desc->InferShape(*block);
    op_desc->InferVarType(block);
    std::unique_ptr<framework::OperatorBase> op_base =
        framework::OpRegistry::CreateOp(*op_desc);

<<<<<<< HEAD
    *op->input_vars_ = inputs;
    for (VarBase* input : inputs) {
      const std::string vname = input->var_desc_->Name();
      framework::Variable* var = root_scope_->Var(vname);
      input->var_ = var;
      if (!var->IsInitialized()) {
        framework::VarDesc* var_desc = block->FindVar(vname);
        if (var_desc->GetType() == framework::proto::VarType::LOD_TENSOR) {
          var->GetMutable<framework::LoDTensor>();
=======
    framework::VariableValueMap invars_map;
    framework::VariableValueMap outvars_map;

    op->input_vars_ = inputs;
    for (auto it : op->input_vars_) {
      auto& invars = invars_map[it.first];
      for (VarBase* inp : it.second) {
        PADDLE_ENFORCE_NOT_NULL(inp->var_, "op %s input %s nullptr",
                                op->op_desc_->Type(), inp->var_desc_->Name());

        invars.push_back(inp->var_);
        vars[inp->var_desc_->Name()] = inp;
        if (inp->pre_op_) {
          op->pre_ops_[it.first].push_back(inp->pre_op_);
          op->pre_ops_out_idx_[it.first].push_back(inp->pre_op_out_idx_);
>>>>>>> 3e840842
        } else {
          op->pre_ops_[it.first].push_back(nullptr);
        }
        VLOG(3) << "input vname " << inp->var_desc_->Name() << " "
                << inp->var_->IsInitialized();
      }
    }

<<<<<<< HEAD
    *op->output_vars_ = outputs;
    for (size_t i = 0; i < outputs.size(); ++i) {
      const std::string vname = outputs[i]->var_desc_->Name();
      framework::Variable* var = root_scope_->Var(vname);
      if (!var->IsInitialized()) {
        framework::VarDesc* var_desc = block->FindVar(vname);
=======
    op->output_vars_ = outputs;
    for (auto it : op->output_vars_) {
      auto& outvars = outvars_map[it.first];
      const std::vector<VarBase*>& outputs = it.second;
      for (size_t i = 0; i < outputs.size(); ++i) {
        VarBase* out = outputs[i];
        outvars.push_back(out->var_);
        vars[out->var_desc_->Name()] = out;

        framework::VarDesc* var_desc = block->FindVar(out->var_desc_->Name());
>>>>>>> 3e840842
        if (var_desc->GetType() == framework::proto::VarType::LOD_TENSOR) {
          out->var_->GetMutable<framework::LoDTensor>();
        } else {
          LOG(ERROR) << "tracer doesn't support yet";
        }
        out->pre_op_ = op;
        out->pre_op_out_name_ = it.first;
        out->pre_op_out_idx_ = i;

        VLOG(3) << "output vname " << out->var_desc_->Name() << " "
                << out->var_->IsInitialized();
      }
<<<<<<< HEAD

      outputs[i]->stop_gradient_ = stop_gradient;
      outputs[i]->var_ = var;
      outputs[i]->pre_op_ = op;
      outputs[i]->pre_op_out_idx_ = i;
    }

    VLOG(3) << "tracer running " << op_desc->Type();
    op_base->Run(*root_scope_, platform::CPUPlace());
    if (!stop_gradient) {
=======
    }

    VLOG(3) << "tracer running " << op_desc->Type();
    framework::RuntimeContext ctx(invars_map, outvars_map);

    // TODO(panyx0718): Cache p.
    framework::OperatorWithKernel* op_kernel =
        dynamic_cast<framework::OperatorWithKernel*>(op_base.get());
    PADDLE_ENFORCE_NOT_NULL(op_kernel, "only support op with kernel");

    framework::Scope scope;
    platform::CPUPlace place;
    PreparedOp p = PreparedOp::Prepare(ctx, *op_kernel, place);
    p.op.RuntimeInferShape(scope, place, ctx);
    p.func(framework::ExecutionContext(p.op, scope, *p.dev_ctx, p.ctx));

    if (block == startup_block_) {
      op->grad_op_desc_ = nullptr;
    } else {
>>>>>>> 3e840842
      framework::OpDesc* grad_op_desc;
      auto grad_to_var = new std::unordered_map<std::string, std::string>();
      CreateGradOp(*op_desc, {}, {block}, &grad_op_desc, grad_to_var);
      op->grad_op_desc_ = grad_op_desc;
<<<<<<< HEAD
      op->grad_to_var_ = grad_to_var;
      VLOG(3) << "tracer create grad op " << grad_op_desc->Type();
    }
    op->block_ = block;
  }

  framework::Scope* GetScope() { return root_scope_.get(); }

 private:
  std::unique_ptr<framework::Scope> root_scope_;
=======

      for (auto it : grad_op_desc->Inputs()) {
        auto& grad_in_vars = op->grad_input_vars_[it.first];
        for (const std::string& grad_invar : it.second) {
          block->FindRecursiveOrCreateVar(grad_invar);
          auto var_it = grad_to_var->find(grad_invar);
          if (var_it == grad_to_var->end()) {
            auto fwd_var_it = vars.find(grad_invar);
            PADDLE_ENFORCE(fwd_var_it != vars.end());
            grad_in_vars.push_back(fwd_var_it->second->var_);
          } else {
            VarBase* var = vars[var_it->second];
            if (!var->grads_->IsInitialized()) {
              InitVar(var->var_, var->grads_);
            }
            grad_in_vars.push_back(var->grads_);
          }
        }
      }
      for (auto it : grad_op_desc->Outputs()) {
        auto& grad_out_vars = op->grad_output_vars_[it.first];
        for (const std::string& grad_outvar : it.second) {
          block->FindRecursiveOrCreateVar(grad_outvar);
          auto var_it = grad_to_var->find(grad_outvar);
          PADDLE_ENFORCE(var_it != grad_to_var->end());
          VarBase* var = vars[var_it->second];
          if (!var->grads_->IsInitialized()) {
            InitVar(var->var_, var->grads_);
          }
          grad_out_vars.push_back(var->grads_);
        }
      }
    }
    op->block_ = block;
  }

 private:
  framework::BlockDesc* root_block_;
  framework::BlockDesc* startup_block_;
>>>>>>> 3e840842
};

}  // namespace imperative
}  // namespace paddle<|MERGE_RESOLUTION|>--- conflicted
+++ resolved
@@ -50,19 +50,7 @@
 
 class Tracer {
  public:
-<<<<<<< HEAD
-  explicit Tracer(framework::BlockDesc* root_block)
-      : root_scope_(new framework::Scope()) {}
-
-  virtual ~Tracer() {}
-
-  void Trace(OpBase* op, const std::vector<VarBase*>& inputs,
-             const std::vector<VarBase*>& outputs, framework::BlockDesc* block,
-             const bool stop_gradient) {
-=======
-  explicit Tracer(framework::BlockDesc* root_block,
-                  framework::BlockDesc* startup_block)
-      : root_block_(root_block), startup_block_(startup_block) {}
+  explicit Tracer(framework::BlockDesc* root_block) : root_block_(root_block) {}
 
   virtual ~Tracer() {}
 
@@ -72,7 +60,6 @@
              framework::BlockDesc* block) {
     std::map<std::string, VarBase*> vars;
 
->>>>>>> 3e840842
     framework::OpDesc* op_desc = op->op_desc_;
     VLOG(3) << "tracer tracing " << op_desc->Type();
     op_desc->InferShape(*block);
@@ -80,17 +67,6 @@
     std::unique_ptr<framework::OperatorBase> op_base =
         framework::OpRegistry::CreateOp(*op_desc);
 
-<<<<<<< HEAD
-    *op->input_vars_ = inputs;
-    for (VarBase* input : inputs) {
-      const std::string vname = input->var_desc_->Name();
-      framework::Variable* var = root_scope_->Var(vname);
-      input->var_ = var;
-      if (!var->IsInitialized()) {
-        framework::VarDesc* var_desc = block->FindVar(vname);
-        if (var_desc->GetType() == framework::proto::VarType::LOD_TENSOR) {
-          var->GetMutable<framework::LoDTensor>();
-=======
     framework::VariableValueMap invars_map;
     framework::VariableValueMap outvars_map;
 
@@ -106,7 +82,6 @@
         if (inp->pre_op_) {
           op->pre_ops_[it.first].push_back(inp->pre_op_);
           op->pre_ops_out_idx_[it.first].push_back(inp->pre_op_out_idx_);
->>>>>>> 3e840842
         } else {
           op->pre_ops_[it.first].push_back(nullptr);
         }
@@ -115,14 +90,6 @@
       }
     }
 
-<<<<<<< HEAD
-    *op->output_vars_ = outputs;
-    for (size_t i = 0; i < outputs.size(); ++i) {
-      const std::string vname = outputs[i]->var_desc_->Name();
-      framework::Variable* var = root_scope_->Var(vname);
-      if (!var->IsInitialized()) {
-        framework::VarDesc* var_desc = block->FindVar(vname);
-=======
     op->output_vars_ = outputs;
     for (auto it : op->output_vars_) {
       auto& outvars = outvars_map[it.first];
@@ -133,12 +100,12 @@
         vars[out->var_desc_->Name()] = out;
 
         framework::VarDesc* var_desc = block->FindVar(out->var_desc_->Name());
->>>>>>> 3e840842
         if (var_desc->GetType() == framework::proto::VarType::LOD_TENSOR) {
           out->var_->GetMutable<framework::LoDTensor>();
         } else {
           LOG(ERROR) << "tracer doesn't support yet";
         }
+        out->stop_gradient_ = stop_gradient;
         out->pre_op_ = op;
         out->pre_op_out_name_ = it.first;
         out->pre_op_out_idx_ = i;
@@ -146,18 +113,6 @@
         VLOG(3) << "output vname " << out->var_desc_->Name() << " "
                 << out->var_->IsInitialized();
       }
-<<<<<<< HEAD
-
-      outputs[i]->stop_gradient_ = stop_gradient;
-      outputs[i]->var_ = var;
-      outputs[i]->pre_op_ = op;
-      outputs[i]->pre_op_out_idx_ = i;
-    }
-
-    VLOG(3) << "tracer running " << op_desc->Type();
-    op_base->Run(*root_scope_, platform::CPUPlace());
-    if (!stop_gradient) {
-=======
     }
 
     VLOG(3) << "tracer running " << op_desc->Type();
@@ -174,26 +129,11 @@
     p.op.RuntimeInferShape(scope, place, ctx);
     p.func(framework::ExecutionContext(p.op, scope, *p.dev_ctx, p.ctx));
 
-    if (block == startup_block_) {
-      op->grad_op_desc_ = nullptr;
-    } else {
->>>>>>> 3e840842
+    if (!stop_gradient) {
       framework::OpDesc* grad_op_desc;
       auto grad_to_var = new std::unordered_map<std::string, std::string>();
       CreateGradOp(*op_desc, {}, {block}, &grad_op_desc, grad_to_var);
       op->grad_op_desc_ = grad_op_desc;
-<<<<<<< HEAD
-      op->grad_to_var_ = grad_to_var;
-      VLOG(3) << "tracer create grad op " << grad_op_desc->Type();
-    }
-    op->block_ = block;
-  }
-
-  framework::Scope* GetScope() { return root_scope_.get(); }
-
- private:
-  std::unique_ptr<framework::Scope> root_scope_;
-=======
 
       for (auto it : grad_op_desc->Inputs()) {
         auto& grad_in_vars = op->grad_input_vars_[it.first];
@@ -227,13 +167,12 @@
         }
       }
     }
+
     op->block_ = block;
   }
 
  private:
   framework::BlockDesc* root_block_;
-  framework::BlockDesc* startup_block_;
->>>>>>> 3e840842
 };
 
 }  // namespace imperative
