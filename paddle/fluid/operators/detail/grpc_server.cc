/* Copyright (c) 2016 PaddlePaddle Authors. All Rights Reserved.

Licensed under the Apache License, Version 2.0 (the "License");
you may not use this file except in compliance with the License.
You may obtain a copy of the License at

    http://www.apache.org/licenses/LICENSE-2.0

Unless required by applicable law or agreed to in writing, software
distributed under the License is distributed on an "AS IS" BASIS,
WITHOUT WARRANTIES OR CONDITIONS OF ANY KIND, either express or implied.
See the License for the specific language governing permissions and
limitations under the License. */

#include "paddle/fluid/operators/detail/grpc_server.h"

#include <limits>
#include <string>

using ::grpc::ServerAsyncResponseWriter;

namespace paddle {
namespace operators {
namespace detail {

enum CallStatus { PROCESS = 0, FINISH };

// reference:
// https://stackoverflow.com/questions/41732884/grpc-multiple-services-in-cpp-async-server
class RequestBase {
 public:
  explicit RequestBase(GrpcService::AsyncService* service,
                       ::grpc::ServerCompletionQueue* cq, bool sync_mode,
                       const platform::DeviceContext* dev_ctx)
      : service_(service),
        cq_(cq),
        sync_mode_(sync_mode),
        status_(PROCESS),
        dev_ctx_(dev_ctx) {
    PADDLE_ENFORCE(cq_);
  }
  virtual ~RequestBase() {}
  virtual void Process() { assert(false); }

  CallStatus Status() { return status_; }
  void SetStatus(CallStatus status) { status_ = status; }
  virtual std::string GetReqName() {
    assert(false);
    return "";
  }

 protected:
  ::grpc::ServerContext ctx_;
  GrpcService::AsyncService* service_;
  ::grpc::ServerCompletionQueue* cq_;
  const bool sync_mode_;
  CallStatus status_;
  const platform::DeviceContext* dev_ctx_;
};

class RequestSend final : public RequestBase {
 public:
  explicit RequestSend(GrpcService::AsyncService* service,
                       ::grpc::ServerCompletionQueue* cq, bool sync_mode,
                       framework::Scope* scope, ReceivedQueue* queue,
                       const platform::DeviceContext* dev_ctx)
      : RequestBase(service, cq, sync_mode, dev_ctx),
        queue_(queue),
        responder_(&ctx_) {
    if (sync_mode_) {
      request_.reset(new VariableResponse(scope, dev_ctx_, false));
    } else {
      request_.reset(new VariableResponse(scope, dev_ctx_, true));
    }
    int method_id = static_cast<int>(detail::GrpcMethod::kSendVariable);
    service_->RequestAsyncUnary(method_id, &ctx_, request_.get(), &responder_,
                                cq_, cq_, this);
  }

  virtual ~RequestSend() {}

  virtual std::string GetReqName() { return request_->Varname(); }

  virtual void Process() {
    queue_->Push(std::make_pair(request_->Varname(), request_));

    sendrecv::VoidMessage reply;
    responder_.Finish(reply, ::grpc::Status::OK, this);
    status_ = FINISH;
  }

 protected:
  std::shared_ptr<VariableResponse> request_;
  ReceivedQueue* queue_;
  ServerAsyncResponseWriter<sendrecv::VoidMessage> responder_;
};

class RequestGet final : public RequestBase {
 public:
  explicit RequestGet(GrpcService::AsyncService* service,
                      ::grpc::ServerCompletionQueue* cq, bool sync_mode,
                      framework::Scope* scope,
                      const platform::DeviceContext* dev_ctx,
<<<<<<< HEAD
                      SimpleBlockQueue<MessageWithName>* queue)
      : RequestBase(service, cq, sync_mode, dev_ctx),
=======
                      framework::BlockingQueue<MessageWithName>* queue)
      : RequestBase(service, cq, dev_ctx),
>>>>>>> ee0497c4
        responder_(&ctx_),
        scope_(scope),
        queue_(queue) {
    int method_id = static_cast<int>(detail::GrpcMethod::kGetVariable);
    service_->RequestAsyncUnary(method_id, &ctx_, &request_, &responder_, cq_,
                                cq_, this);
  }

  virtual ~RequestGet() {}

  virtual std::string GetReqName() { return request_.varname(); }

  virtual void Process() {
    // proc request.
    std::string var_name = request_.varname();
    auto* var = scope_->FindVar(var_name);

    ::grpc::ByteBuffer reply;
    if (var_name != FETCH_BARRIER_MESSAGE) {
      SerializeToByteBuffer(var_name, var, *dev_ctx_, &reply);
    }

    responder_.Finish(reply, ::grpc::Status::OK, this);
    status_ = FINISH;

    if (var_name == FETCH_BARRIER_MESSAGE) {
      sendrecv::VariableMessage msg;
      MessageWithName msg_with_name = std::make_pair(var_name, msg);
      queue_->Push(msg_with_name);
    }
  }

 protected:
  sendrecv::VariableMessage request_;
  ServerAsyncResponseWriter<::grpc::ByteBuffer> responder_;
  framework::Scope* scope_;
  framework::BlockingQueue<MessageWithName>* queue_;
};

class RequestPrefetch final : public RequestBase {
 public:
  explicit RequestPrefetch(GrpcService::AsyncService* service,
                           ::grpc::ServerCompletionQueue* cq, bool sync_mode,
                           framework::Scope* scope,
                           const platform::DeviceContext* dev_ctx,
                           framework::Executor* executor,
                           framework::ProgramDesc* program,
                           framework::ExecutorPrepareContext* prefetch_ctx)
      : RequestBase(service, cq, sync_mode, dev_ctx),
        responder_(&ctx_),
        scope_(scope),
        executor_(executor),
        program_(program),
        prefetch_ctx_(prefetch_ctx) {
    if (sync_mode_) {
      request_.reset(new VariableResponse(scope, dev_ctx_, false));
    } else {
      request_.reset(new VariableResponse(scope, dev_ctx_, true));
    }
    int method_id = static_cast<int>(detail::GrpcMethod::kPrefetchVariable);
    service_->RequestAsyncUnary(method_id, &ctx_, request_.get(), &responder_,
                                cq_, cq_, this);
  }

  virtual ~RequestPrefetch() {}

  virtual std::string GetReqName() { return request_->Varname(); }

  virtual void Process() {
    // prefetch process...
    ::grpc::ByteBuffer reply;

    std::string var_name = request_->OutVarname();
    VLOG(3) << "prefetch var " << var_name;
    auto var_desc = program_->Block(0).FindVar(var_name);
    framework::Scope* local_scope = &scope_->NewScope();
    auto* var = local_scope->FindVar(var_name);
    InitializeVariable(var, var_desc->GetType());
    executor_->RunPreparedContext(prefetch_ctx_, scope_, false, false);

    SerializeToByteBuffer(var_name, var, *dev_ctx_, &reply);

    responder_.Finish(reply, ::grpc::Status::OK, this);
    status_ = FINISH;
  }

 protected:
  std::shared_ptr<VariableResponse> request_;
  ServerAsyncResponseWriter<::grpc::ByteBuffer> responder_;
  framework::Scope* scope_;
  framework::Executor* executor_;
  framework::ProgramDesc* program_;
  framework::ExecutorPrepareContext* prefetch_ctx_;
};

void AsyncGRPCServer::WaitClientGet(int count) {
  int fetch_barriers = 0;
  while (fetch_barriers < count) {
    auto msg = var_get_queue_.Pop();
    if (msg.first == FETCH_BARRIER_MESSAGE) {
      fetch_barriers++;
    }
  }
}

void AsyncGRPCServer::RunSyncUpdate() {
  ::grpc::ServerBuilder builder;
  builder.AddListeningPort(address_, ::grpc::InsecureServerCredentials(),
                           &selected_port_);
  builder.SetMaxSendMessageSize(std::numeric_limits<int>::max());
  builder.SetMaxReceiveMessageSize(std::numeric_limits<int>::max());
  builder.RegisterService(&service_);

  cq_send_ = builder.AddCompletionQueue();
  cq_get_ = builder.AddCompletionQueue();
  cq_prefetch_ = builder.AddCompletionQueue();

  server_ = builder.BuildAndStart();
  LOG(INFO) << "Server listening on " << address_
            << " selected port: " << selected_port_;

  std::function<void()> send_register =
      std::bind(&AsyncGRPCServer::TryToRegisterNewSendOne, this);
  std::function<void()> get_register =
      std::bind(&AsyncGRPCServer::TryToRegisterNewGetOne, this);
  std::function<void()> prefetch_register =
      std::bind(&AsyncGRPCServer::TryToRegisterNewPrefetchOne, this);

  // TODO(wuyi): Run these "HandleRequest" in thread pool
  t_send_.reset(
      new std::thread(std::bind(&AsyncGRPCServer::HandleRequest, this,
                                cq_send_.get(), "cq_send", send_register)));
  t_get_.reset(
      new std::thread(std::bind(&AsyncGRPCServer::HandleRequest, this,
                                cq_get_.get(), "cq_get", get_register)));
  t_prefetch_.reset(new std::thread(
      std::bind(&AsyncGRPCServer::HandleRequest, this, cq_prefetch_.get(),
                "cq_prefetch", prefetch_register)));
  // wait server
  server_->Wait();
  t_send_->join();
  t_get_->join();
  t_prefetch_->join();
}

void AsyncGRPCServer::ShutdownQueue() {
  std::unique_lock<std::mutex> lock(cq_mutex_);
  cq_send_->Shutdown();
  cq_get_->Shutdown();
  cq_prefetch_->Shutdown();
}

// This URL explains why shutdown is complicate:
void AsyncGRPCServer::ShutDown() {
  is_shut_down_ = true;
  ShutdownQueue();
  server_->Shutdown();
}

void AsyncGRPCServer::TryToRegisterNewSendOne() {
  std::unique_lock<std::mutex> lock(cq_mutex_);
  if (is_shut_down_) {
    VLOG(3) << "shutdown, do not TryToRegisterNewSendOne";
    return;
  }
  RequestSend* send = new RequestSend(&service_, cq_send_.get(), sync_mode_,
                                      scope_, &var_recv_queue_, dev_ctx_);
  VLOG(4) << "Create RequestSend status:" << send->Status();
}

void AsyncGRPCServer::TryToRegisterNewGetOne() {
  std::unique_lock<std::mutex> lock(cq_mutex_);
  if (is_shut_down_) {
    VLOG(3) << "shutdown, do not TryToRegisterNewGetOne";
    return;
  }
  RequestGet* get = new RequestGet(&service_, cq_get_.get(), sync_mode_, scope_,
                                   dev_ctx_, &var_get_queue_);
  VLOG(4) << "Create RequestGet status:" << get->Status();
}

void AsyncGRPCServer::TryToRegisterNewPrefetchOne() {
  std::unique_lock<std::mutex> lock(cq_mutex_);
  if (is_shut_down_) {
    VLOG(3) << "shutdown, do not TryToRegisterNewPrefetchOne";
    return;
  }
  RequestPrefetch* prefetch =
      new RequestPrefetch(&service_, cq_prefetch_.get(), sync_mode_, scope_,
                          dev_ctx_, executor_, program_, prefetch_ctx_);

  VLOG(4) << "Create RequestPrefetch status:" << prefetch->Status();
}

// FIXME(typhoonzero): change cq_name to enum.
void AsyncGRPCServer::HandleRequest(::grpc::ServerCompletionQueue* cq,
                                    const std::string& cq_name,
                                    std::function<void()> TryToRegisterNewOne) {
  TryToRegisterNewOne();

  void* tag = NULL;
  bool ok = false;

  while (true) {
    VLOG(3) << "HandleRequest for " << cq_name << " while in";
    if (!cq->Next(&tag, &ok)) {
      LOG(INFO) << cq_name << " CompletionQueue shutdown!";
      break;
    }
    VLOG(3) << "HandleRequest for " << cq_name << " while after Next";

    PADDLE_ENFORCE(tag);
    if (sync_mode_) {
      // FIXME(typhoonzero): de-couple the barriers with recv_op
      if (!is_shut_down_ && cq_name == "cq_get") WaitCond(1);
      if (!is_shut_down_ && cq_name == "cq_send") WaitCond(0);
    }

    RequestBase* base = reinterpret_cast<RequestBase*>(tag);
    // reference:
    // https://github.com/tensorflow/tensorflow/issues/5596
    // https://groups.google.com/forum/#!topic/grpc-io/xftlRy-IQwM
    // https://groups.google.com/forum/#!topic/grpc-io/ywATt88Ef_I
    if (!ok) {
      LOG(WARNING) << cq_name << " recv no regular event:argument name["
                   << base->GetReqName() << "]";
      TryToRegisterNewOne();
      delete base;
      continue;
    }

    switch (base->Status()) {
      case PROCESS: {
        VLOG(4) << cq_name << " PROCESS status:" << base->Status();
        TryToRegisterNewOne();
        base->Process();
        break;
      }
      case FINISH: {
        VLOG(4) << cq_name << " FINISH status:" << base->Status();
        delete base;
        break;
      }
      default: { assert(false); }
    }
  }
}

void AsyncGRPCServer::WaitCond(int cond) {
  std::unique_lock<std::mutex> lock(this->barrier_mutex_);
  barrier_condition_.wait(lock,
                          [=] { return this->barrier_cond_step_ == cond; });
}

void AsyncGRPCServer::SetCond(int cond) {
  {
    std::lock_guard<std::mutex> lock(this->barrier_mutex_);
    barrier_cond_step_ = cond;
  }
  barrier_condition_.notify_all();
}

}  // namespace detail
}  // namespace operators
}  // namespace paddle<|MERGE_RESOLUTION|>--- conflicted
+++ resolved
@@ -101,13 +101,8 @@
                       ::grpc::ServerCompletionQueue* cq, bool sync_mode,
                       framework::Scope* scope,
                       const platform::DeviceContext* dev_ctx,
-<<<<<<< HEAD
-                      SimpleBlockQueue<MessageWithName>* queue)
+                      framework::BlockingQueue<MessageWithName>* queue)
       : RequestBase(service, cq, sync_mode, dev_ctx),
-=======
-                      framework::BlockingQueue<MessageWithName>* queue)
-      : RequestBase(service, cq, dev_ctx),
->>>>>>> ee0497c4
         responder_(&ctx_),
         scope_(scope),
         queue_(queue) {
