/* Copyright (c) 2018 PaddlePaddle Authors. All Rights Reserved.

Licensed under the Apache License, Version 2.0 (the "License");
you may not use this file except in compliance with the License.
You may obtain a copy of the License at

    http://www.apache.org/licenses/LICENSE-2.0

Unless required by applicable law or agreed to in writing, software
distributed under the License is distributed on an "AS IS" BASIS,
WITHOUT WARRANTIES OR CONDITIONS OF ANY KIND, either express or implied.
See the License for the specific language governing permissions and
limitations under the License. */

#include <paddle/fluid/memory/allocation/allocator.h>
#include <stdio.h>
#include <string>
#include <vector>
#include "cub/cub.cuh"
#include "paddle/fluid/framework/mixed_vector.h"
#include "paddle/fluid/framework/op_registry.h"
#include "paddle/fluid/memory/memory.h"
#include "paddle/fluid/operators/detail/safe_ref.h"
#include "paddle/fluid/operators/gather.cu.h"
#include "paddle/fluid/operators/math/math_function.h"
#include "paddle/fluid/platform/for_range.h"

namespace paddle {
namespace operators {

using Tensor = framework::Tensor;
using LoDTensor = framework::LoDTensor;

namespace {

#define DIVUP(m, n) ((m) / (n) + ((m) % (n) > 0))
#define CUDA_1D_KERNEL_LOOP(i, n)                              \
  for (int i = blockIdx.x * blockDim.x + threadIdx.x; i < (n); \
       i += blockDim.x * gridDim.x)

int const kThreadsPerBlock = sizeof(uint64_t) * 8;

static const double kBBoxClipDefault = std::log(1000.0 / 16.0);

struct RangeInitFunctor {
  int start_;
  int delta_;
  int *out_;
  __device__ void operator()(size_t i) { out_[i] = start_ + i * delta_; }
};

template <typename T>
static void SortDescending(const platform::CUDADeviceContext &ctx,
                           const Tensor &value, Tensor *value_out,
                           Tensor *index_out) {
  int num = static_cast<int>(value.numel());
  Tensor index_in_t;
  int *idx_in = index_in_t.mutable_data<int>({num}, ctx.GetPlace());
  platform::ForRange<platform::CUDADeviceContext> for_range(ctx, num);
  for_range(RangeInitFunctor{0, 1, idx_in});

  int *idx_out = index_out->mutable_data<int>({num}, ctx.GetPlace());

  const T *keys_in = value.data<T>();
  T *keys_out = value_out->mutable_data<T>({num}, ctx.GetPlace());

  // Determine temporary device storage requirements
  size_t temp_storage_bytes = 0;
  cub::DeviceRadixSort::SortPairsDescending<T, int>(
      nullptr, temp_storage_bytes, keys_in, keys_out, idx_in, idx_out, num);
<<<<<<< HEAD
  // Allocate temporary storage
  auto place = boost::get<platform::CUDAPlace>(ctx.GetPlace());
  auto d_temp_storage =
      memory::Alloc(place, temp_storage_bytes, memory::Allocator::kScratchpad);

  // Run sorting operation
  cub::DeviceRadixSort::SortPairsDescending<T, int>(
      d_temp_storage->ptr(), temp_storage_bytes, keys_in, keys_out, idx_in,
      idx_out, num);
=======

  // Allocate temporary storage
  auto place = boost::get<platform::CUDAPlace>(ctx.GetPlace());
  void *d_temp_storage = memory::Alloc(place, temp_storage_bytes);

  // Run sorting operation
  cub::DeviceRadixSort::SortPairsDescending<T, int>(
      d_temp_storage, temp_storage_bytes, keys_in, keys_out, idx_in, idx_out,
      num);

  memory::Free(place, d_temp_storage);
>>>>>>> 0e241384
}

template <typename T>
struct BoxDecodeAndClipFunctor {
  const T *anchor;
  const T *deltas;
  const T *var;
  const int *index;
  const T *im_info;

  T *proposals;

  BoxDecodeAndClipFunctor(const T *anchor, const T *deltas, const T *var,
                          const int *index, const T *im_info, T *proposals)
      : anchor(anchor),
        deltas(deltas),
        var(var),
        index(index),
        im_info(im_info),
        proposals(proposals) {}

  T bbox_clip_default{static_cast<T>(kBBoxClipDefault)};

  __device__ void operator()(size_t i) {
    int k = index[i] * 4;
    T axmin = anchor[k];
    T aymin = anchor[k + 1];
    T axmax = anchor[k + 2];
    T aymax = anchor[k + 3];

    T w = axmax - axmin + 1.0;
    T h = aymax - aymin + 1.0;
    T cx = axmin + 0.5 * w;
    T cy = aymin + 0.5 * h;

    T dxmin = deltas[k];
    T dymin = deltas[k + 1];
    T dxmax = deltas[k + 2];
    T dymax = deltas[k + 3];

    T d_cx, d_cy, d_w, d_h;
    if (var) {
      d_cx = cx + dxmin * w * var[k];
      d_cy = cy + dymin * h * var[k + 1];
      d_w = exp(Min(dxmax * var[k + 2], bbox_clip_default)) * w;
      d_h = exp(Min(dymax * var[k + 3], bbox_clip_default)) * h;
    } else {
      d_cx = cx + dxmin * w;
      d_cy = cy + dymin * h;
      d_w = exp(Min(dxmax, bbox_clip_default)) * w;
      d_h = exp(Min(dymax, bbox_clip_default)) * h;
    }

    T oxmin = d_cx - d_w * 0.5;
    T oymin = d_cy - d_h * 0.5;
    T oxmax = d_cx + d_w * 0.5 - 1.;
    T oymax = d_cy + d_h * 0.5 - 1.;

    proposals[i * 4] = Max(Min(oxmin, im_info[1] - 1.), 0.);
    proposals[i * 4 + 1] = Max(Min(oymin, im_info[0] - 1.), 0.);
    proposals[i * 4 + 2] = Max(Min(oxmax, im_info[1] - 1.), 0.);
    proposals[i * 4 + 3] = Max(Min(oymax, im_info[0] - 1.), 0.);
  }

  __device__ __forceinline__ T Min(T a, T b) const { return a > b ? b : a; }

  __device__ __forceinline__ T Max(T a, T b) const { return a > b ? a : b; }
};

template <typename T, int BlockSize>
static __global__ void FilterBBoxes(const T *bboxes, const T *im_info,
                                    const T min_size, const int num,
                                    int *keep_num, int *keep) {
  T im_h = im_info[0];
  T im_w = im_info[1];
  T im_scale = im_info[2];

  int cnt = 0;
  __shared__ int keep_index[BlockSize];

  CUDA_1D_KERNEL_LOOP(i, num) {
    keep_index[threadIdx.x] = -1;
    __syncthreads();

    int k = i * 4;
    T xmin = bboxes[k];
    T ymin = bboxes[k + 1];
    T xmax = bboxes[k + 2];
    T ymax = bboxes[k + 3];

    T w = xmax - xmin + 1.0;
    T h = ymax - ymin + 1.0;
    T cx = xmin + w / 2.;
    T cy = ymin + h / 2.;

    T w_s = (xmax - xmin) / im_scale + 1.;
    T h_s = (ymax - ymin) / im_scale + 1.;

    if (w_s >= min_size && h_s >= min_size && cx <= im_w && cy <= im_h) {
      keep_index[threadIdx.x] = i;
    }
    __syncthreads();
    if (threadIdx.x == 0) {
      int size = (num - i) < BlockSize ? num - i : BlockSize;
      for (int j = 0; j < size; ++j) {
        if (keep_index[j] > -1) {
          keep[cnt++] = keep_index[j];
        }
      }
    }
    __syncthreads();
  }
  if (threadIdx.x == 0) {
    keep_num[0] = cnt;
  }
}

static __device__ inline float IoU(const float *a, const float *b) {
  float left = max(a[0], b[0]), right = min(a[2], b[2]);
  float top = max(a[1], b[1]), bottom = min(a[3], b[3]);
  float width = max(right - left + 1, 0.f), height = max(bottom - top + 1, 0.f);
  float inter_s = width * height;
  float s_a = (a[2] - a[0] + 1) * (a[3] - a[1] + 1);
  float s_b = (b[2] - b[0] + 1) * (b[3] - b[1] + 1);
  return inter_s / (s_a + s_b - inter_s);
}

static __global__ void NMSKernel(const int n_boxes,
                                 const float nms_overlap_thresh,
                                 const float *dev_boxes, uint64_t *dev_mask) {
  const int row_start = blockIdx.y;
  const int col_start = blockIdx.x;

  const int row_size =
      min(n_boxes - row_start * kThreadsPerBlock, kThreadsPerBlock);
  const int col_size =
      min(n_boxes - col_start * kThreadsPerBlock, kThreadsPerBlock);

  __shared__ float block_boxes[kThreadsPerBlock * 4];
  if (threadIdx.x < col_size) {
    block_boxes[threadIdx.x * 4 + 0] =
        dev_boxes[(kThreadsPerBlock * col_start + threadIdx.x) * 4 + 0];
    block_boxes[threadIdx.x * 4 + 1] =
        dev_boxes[(kThreadsPerBlock * col_start + threadIdx.x) * 4 + 1];
    block_boxes[threadIdx.x * 4 + 2] =
        dev_boxes[(kThreadsPerBlock * col_start + threadIdx.x) * 4 + 2];
    block_boxes[threadIdx.x * 4 + 3] =
        dev_boxes[(kThreadsPerBlock * col_start + threadIdx.x) * 4 + 3];
  }
  __syncthreads();

  if (threadIdx.x < row_size) {
    const int cur_box_idx = kThreadsPerBlock * row_start + threadIdx.x;
    const float *cur_box = dev_boxes + cur_box_idx * 4;
    int i = 0;
    uint64_t t = 0;
    int start = 0;
    if (row_start == col_start) {
      start = threadIdx.x + 1;
    }
    for (i = start; i < col_size; i++) {
      if (IoU(cur_box, block_boxes + i * 4) > nms_overlap_thresh) {
        t |= 1ULL << i;
      }
    }
    const int col_blocks = DIVUP(n_boxes, kThreadsPerBlock);
    dev_mask[cur_box_idx * col_blocks + col_start] = t;
  }
}

template <typename T>
static void NMS(const platform::CUDADeviceContext &ctx, const Tensor &proposals,
                const Tensor &sorted_indices, const T nms_threshold,
                Tensor *keep_out) {
  int boxes_num = proposals.dims()[0];
  PADDLE_ENFORCE_EQ(boxes_num, sorted_indices.dims()[0]);

  const int col_blocks = DIVUP(boxes_num, kThreadsPerBlock);
  dim3 blocks(DIVUP(boxes_num, kThreadsPerBlock),
              DIVUP(boxes_num, kThreadsPerBlock));
  dim3 threads(kThreadsPerBlock);

  const T *boxes = proposals.data<T>();
  auto place = boost::get<platform::CUDAPlace>(ctx.GetPlace());
  framework::Vector<uint64_t> mask(boxes_num * col_blocks);
  NMSKernel<<<blocks, threads>>>(
      boxes_num, nms_threshold, boxes,
      mask.CUDAMutableData(boost::get<platform::CUDAPlace>(ctx.GetPlace())));

  std::vector<uint64_t> remv(col_blocks);
  memset(&remv[0], 0, sizeof(uint64_t) * col_blocks);

  std::vector<int> keep_vec;
  int num_to_keep = 0;
  for (int i = 0; i < boxes_num; i++) {
    int nblock = i / kThreadsPerBlock;
    int inblock = i % kThreadsPerBlock;

    if (!(remv[nblock] & (1ULL << inblock))) {
      ++num_to_keep;
      keep_vec.push_back(i);
      uint64_t *p = &mask[0] + i * col_blocks;
      for (int j = nblock; j < col_blocks; j++) {
        remv[j] |= p[j];
      }
    }
  }
  int *keep = keep_out->mutable_data<int>({num_to_keep}, ctx.GetPlace());
  memory::Copy(place, keep, platform::CPUPlace(), keep_vec.data(),
               sizeof(int) * num_to_keep, 0);
}

template <typename T>
static std::pair<Tensor, Tensor> ProposalForOneImage(
    const platform::CUDADeviceContext &ctx, const Tensor &im_info,
    const Tensor &anchors, const Tensor &variances,
    const Tensor &bbox_deltas,  // [M, 4]
    const Tensor &scores,       // [N, 1]
    int pre_nms_top_n, int post_nms_top_n, float nms_thresh, float min_size,
    float eta) {
  // 1. pre nms
  Tensor scores_sort, index_sort;
  SortDescending<T>(ctx, scores, &scores_sort, &index_sort);
  int num = scores.numel();
  int pre_nms_num = (pre_nms_top_n <= 0 || pre_nms_top_n > num) ? scores.numel()
                                                                : pre_nms_top_n;
  scores_sort.Resize({pre_nms_num, 1});
  index_sort.Resize({pre_nms_num, 1});

  // 2. box decode and clipping
  Tensor proposals;
  proposals.mutable_data<T>({pre_nms_num, 4}, ctx.GetPlace());

  {
    platform::ForRange<platform::CUDADeviceContext> for_range(ctx, pre_nms_num);
    for_range(BoxDecodeAndClipFunctor<T>{
        anchors.data<T>(), bbox_deltas.data<T>(), variances.data<T>(),
        index_sort.data<int>(), im_info.data<T>(), proposals.data<T>()});
  }

  // 3. filter
  Tensor keep_index, keep_num_t;
  keep_index.mutable_data<int>({pre_nms_num}, ctx.GetPlace());
  keep_num_t.mutable_data<int>({1}, ctx.GetPlace());
  min_size = std::max(min_size, 1.0f);
  auto stream = ctx.stream();
  FilterBBoxes<T, 512><<<1, 512, 0, stream>>>(
      proposals.data<T>(), im_info.data<T>(), min_size, pre_nms_num,
      keep_num_t.data<int>(), keep_index.data<int>());
  int keep_num;
  const auto gpu_place = boost::get<platform::CUDAPlace>(ctx.GetPlace());
  memory::Copy(platform::CPUPlace(), &keep_num, gpu_place,
               keep_num_t.data<int>(), sizeof(int), 0);
  keep_index.Resize({keep_num});

  Tensor scores_filter, proposals_filter;
  proposals_filter.mutable_data<T>({keep_num, 4}, ctx.GetPlace());
  scores_filter.mutable_data<T>({keep_num, 1}, ctx.GetPlace());
  GPUGather<T>(ctx, proposals, keep_index, &proposals_filter);
  GPUGather<T>(ctx, scores_sort, keep_index, &scores_filter);

  if (nms_thresh <= 0) {
    return std::make_pair(proposals_filter, scores_filter);
  }

  // 4. nms
  Tensor keep_nms;
  NMS<T>(ctx, proposals_filter, keep_index, nms_thresh, &keep_nms);
  if (post_nms_top_n > 0 && post_nms_top_n < keep_nms.numel()) {
    keep_nms.Resize({post_nms_top_n});
  }

  Tensor scores_nms, proposals_nms;
  proposals_nms.mutable_data<T>({keep_nms.numel(), 4}, ctx.GetPlace());
  scores_nms.mutable_data<T>({keep_nms.numel(), 1}, ctx.GetPlace());
  GPUGather<T>(ctx, proposals_filter, keep_nms, &proposals_nms);
  GPUGather<T>(ctx, scores_filter, keep_nms, &scores_nms);

  return std::make_pair(proposals_nms, scores_nms);
}
}  // namespace

template <typename DeviceContext, typename T>
class CUDAGenerateProposalsKernel : public framework::OpKernel<T> {
 public:
  void Compute(const framework::ExecutionContext &context) const override {
    auto *scores = context.Input<Tensor>("Scores");
    auto *bbox_deltas = context.Input<Tensor>("BboxDeltas");
    auto *im_info = context.Input<Tensor>("ImInfo");
    auto anchors = detail::Ref(context.Input<Tensor>("Anchors"),
                               "Cannot find input Anchors(%s) in scope",
                               context.Inputs("Anchors")[0]);
    auto variances = detail::Ref(context.Input<Tensor>("Variances"),
                                 "Cannot find input Variances(%s) in scope",
                                 context.Inputs("Variances")[0]);

    auto *rpn_rois = context.Output<LoDTensor>("RpnRois");
    auto *rpn_roi_probs = context.Output<LoDTensor>("RpnRoiProbs");

    int pre_nms_top_n = context.Attr<int>("pre_nms_topN");
    int post_nms_top_n = context.Attr<int>("post_nms_topN");
    float nms_thresh = context.Attr<float>("nms_thresh");
    float min_size = context.Attr<float>("min_size");
    float eta = context.Attr<float>("eta");
    PADDLE_ENFORCE_GE(eta, 1., "Not support adaptive NMS.");

    auto &dev_ctx = context.template device_context<DeviceContext>();

    auto scores_dim = scores->dims();
    int64_t num = scores_dim[0];
    int64_t c_score = scores_dim[1];
    int64_t h_score = scores_dim[2];
    int64_t w_score = scores_dim[3];

    auto bbox_dim = bbox_deltas->dims();
    int64_t c_bbox = bbox_dim[1];
    int64_t h_bbox = bbox_dim[2];
    int64_t w_bbox = bbox_dim[3];

    Tensor bbox_deltas_swap, scores_swap;
    bbox_deltas_swap.mutable_data<T>({num, h_bbox, w_bbox, c_bbox},
                                     dev_ctx.GetPlace());
    scores_swap.mutable_data<T>({num, h_score, w_score, c_score},
                                dev_ctx.GetPlace());

    math::Transpose<DeviceContext, T, 4> trans;
    std::vector<int> axis = {0, 2, 3, 1};
    trans(dev_ctx, *bbox_deltas, &bbox_deltas_swap, axis);
    trans(dev_ctx, *scores, &scores_swap, axis);

    anchors.Resize({anchors.numel() / 4, 4});
    variances.Resize({variances.numel() / 4, 4});

    rpn_rois->mutable_data<T>({bbox_deltas->numel() / 4, 4},
                              context.GetPlace());
    rpn_roi_probs->mutable_data<T>({scores->numel(), 1}, context.GetPlace());

    T *rpn_rois_data = rpn_rois->data<T>();
    T *rpn_roi_probs_data = rpn_roi_probs->data<T>();

    auto &place = boost::get<platform::CUDAPlace>(dev_ctx.GetPlace());

    int64_t num_proposals = 0;
    std::vector<size_t> offset(1, 0);
    for (int64_t i = 0; i < num; ++i) {
      Tensor im_info_slice = im_info->Slice(i, i + 1);
      Tensor bbox_deltas_slice = bbox_deltas_swap.Slice(i, i + 1);
      Tensor scores_slice = scores_swap.Slice(i, i + 1);

      bbox_deltas_slice.Resize({h_bbox * w_bbox * c_bbox / 4, 4});
      scores_slice.Resize({h_score * w_score * c_score, 1});

      std::pair<Tensor, Tensor> box_score_pair =
          ProposalForOneImage<T>(dev_ctx, im_info_slice, anchors, variances,
                                 bbox_deltas_slice, scores_slice, pre_nms_top_n,
                                 post_nms_top_n, nms_thresh, min_size, eta);

      Tensor &proposals = box_score_pair.first;
      Tensor &scores = box_score_pair.second;

      memory::Copy(place, rpn_rois_data + num_proposals * 4, place,
                   proposals.data<T>(), sizeof(T) * proposals.numel(), 0);
      memory::Copy(place, rpn_roi_probs_data + num_proposals, place,
                   scores.data<T>(), sizeof(T) * scores.numel(), 0);
      num_proposals += proposals.dims()[0];
      offset.emplace_back(num_proposals);
    }
    framework::LoD lod;
    lod.emplace_back(offset);
    rpn_rois->set_lod(lod);
    rpn_roi_probs->set_lod(lod);
    rpn_rois->Resize({num_proposals, 4});
    rpn_roi_probs->Resize({num_proposals, 1});
  }
};

}  // namespace operators
}  // namespace paddle

namespace ops = paddle::operators;
REGISTER_OP_CUDA_KERNEL(generate_proposals,
                        ops::CUDAGenerateProposalsKernel<
                            paddle::platform::CUDADeviceContext, float>);<|MERGE_RESOLUTION|>--- conflicted
+++ resolved
@@ -68,7 +68,6 @@
   size_t temp_storage_bytes = 0;
   cub::DeviceRadixSort::SortPairsDescending<T, int>(
       nullptr, temp_storage_bytes, keys_in, keys_out, idx_in, idx_out, num);
-<<<<<<< HEAD
   // Allocate temporary storage
   auto place = boost::get<platform::CUDAPlace>(ctx.GetPlace());
   auto d_temp_storage =
@@ -78,19 +77,6 @@
   cub::DeviceRadixSort::SortPairsDescending<T, int>(
       d_temp_storage->ptr(), temp_storage_bytes, keys_in, keys_out, idx_in,
       idx_out, num);
-=======
-
-  // Allocate temporary storage
-  auto place = boost::get<platform::CUDAPlace>(ctx.GetPlace());
-  void *d_temp_storage = memory::Alloc(place, temp_storage_bytes);
-
-  // Run sorting operation
-  cub::DeviceRadixSort::SortPairsDescending<T, int>(
-      d_temp_storage, temp_storage_bytes, keys_in, keys_out, idx_in, idx_out,
-      num);
-
-  memory::Free(place, d_temp_storage);
->>>>>>> 0e241384
 }
 
 template <typename T>
@@ -431,7 +417,7 @@
     T *rpn_rois_data = rpn_rois->data<T>();
     T *rpn_roi_probs_data = rpn_roi_probs->data<T>();
 
-    auto &place = boost::get<platform::CUDAPlace>(dev_ctx.GetPlace());
+    auto place = boost::get<platform::CUDAPlace>(dev_ctx.GetPlace());
 
     int64_t num_proposals = 0;
     std::vector<size_t> offset(1, 0);
