--- conflicted
+++ resolved
@@ -22,16 +22,6 @@
 namespace operators {
 namespace math {
 
-<<<<<<< HEAD
-#if defined(__FLT_MAX__)
-#define FLT_MAX __FLT_MAX__
-#else
-#include <float.h>
-#include <limits>
-#endif
-
-=======
->>>>>>> b03a44e0
 template <typename T>
 struct MaxPoolFunctor {
   HOSTDEVICE void operator()(const T* input, const size_t start,
