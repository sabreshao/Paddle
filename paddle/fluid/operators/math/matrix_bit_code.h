/* Copyright (c) 2017 PaddlePaddle Authors. All Rights Reserve.

Licensed under the Apache License, Version 2.0 (the "License");
you may not use this file except in compliance with the License.
You may obtain a copy of the License at

    http://www.apache.org/licenses/LICENSE-2.0

Unless required by applicable law or agreed to in writing, software
distributed under the License is distributed on an "AS IS" BASIS,
WITHOUT WARRANTIES OR CONDITIONS OF ANY KIND, either express or implied.
See the License for the specific language governing permissions and
limitations under the License. */

#pragma once
#include <map>
#include <unordered_map>
#include <utility>
#include <vector>
#include "paddle/fluid/framework/eigen.h"
#include "paddle/fluid/framework/lod_tensor.h"
#include "paddle/fluid/framework/selected_rows.h"
#include "paddle/fluid/framework/tensor.h"
#include "paddle/fluid/operators/math/blas.h"
#include "paddle/fluid/platform/device_context.h"
#include "paddle/fluid/platform/variant.h"

#if defined(_WIN32)
#include <intrin.h>
#include <windows.h>
#endif  // _WIN32

namespace paddle {
namespace operators {
namespace math {
/**
 * SimpleCodeTable class should support 3 functions:
 *
 * size_t size()
 *   return the number of ids
 *
 * int get_max_code_length()
 *   return the maximal code length
 *
 * SimpleCode operator()(size_t i)
 *   return the i-th code. Code class is descriebed below.
 *
 * SimpleCode class should support 3 functions:
 *
 * int get_length()
 *   return the length of the code
 *
 * size_t cal_index(int bit)
 *   bit ranges from 0 to get_length() - 1
 *   return the index for the (1+bit) level parent
 *
 * bool calc_bit(int bit)
 *   return true if the bit level parent is the right child of (1+bit) level
 *   parent
 *
 */

/**
 * return the 1-based index of the highest bit set
 *
 * for x > 0:
 * \f[
 *    FindLastSet(x) = 1 + \floor*{\log_{2}x}
 * \f]
 */
#if !defined(_WIN32)
inline constexpr size_t FindLastSet(size_t x) {
  return std::is_same<size_t, unsigned int>::value
             ? (x ? 8 * sizeof(x) - __builtin_clz(x) : 0)
             : (std::is_same<size_t, unsigned long>::value  // NOLINT
                    ? (x ? 8 * sizeof(x) - __builtin_clzl(x) : 0)
                    : (x ? 8 * sizeof(x) - __builtin_clzll(x) : 0));
}
#else
// windows don't have built-in clz, ctz function
template <typename T>
inline int ctz(const T& value) {
  DWORD trailing_zero = 0;
  if (_BitScanForward(&trailing_zero, value)) {
    return static_cast<int>(trailing_zero);
  } else {
    return static_cast<int>(0);
  }
}

template <typename T>
inline int clz(const T& value) {
  DWORD leadning_zero = 0;
  if (_BitScanReverse(&leadning_zero, value)) {
    return static_cast<int>(sizeof(T) * 8 - leadning_zero);
  } else {
    return static_cast<int>(0);
  }
}

inline size_t FindLastSet(size_t x) { return sizeof(size_t) * 8 - clz(x); }
#endif  // !_WIN32
class SimpleCode {
 public:
  SimpleCode(size_t code, size_t num_classes, const int64_t* ids)
      : c_(static_cast<size_t>(ids[code]) + num_classes) {}
  /**
   * Here the id of root shoud be 1 rather than 0, thus the encoding of class c
   * is `c + num_classes` and all siblings can get the same weight indice using
   * prefixes.
   * Weight index is the prefixes of encoding, thus leave out the right most
   * bit in calc_index.
   * Binary classification path is the suffixes of encoding, thus leave out the
   * left most bit in calc_bit.
   */
  size_t calc_index(int bit) const { return (c_ >> (bit + 1)) - 1; }
  bool calc_bit(int bit) const { return c_ & (1 << bit); }
  int get_length() const { return FindLastSet(c_) - 1; }

 private:
  size_t c_;
};

template <typename T>
class CustomCode {
 public:
<<<<<<< HEAD
  CustomCode(const framework::Tensor& path_table,
             const framework::Tensor& path_code, const int64_t* ids, int index)
      : ids_(ids), index_(index) {
    ptable_ = path_table.Slice(index, index + 1);
    pcode_ = path_code.Slice(index, index + 1);
=======
  CustomCode(const framework::Tensor& ptable, const framework::Tensor& pcode,
             const int64_t* ids, int index) {
    seq_len_ = ptable.dims()[1];
    ptable_data_ = ptable.data<T>() + seq_len_ * index;
    pcode_data_ = pcode.data<T>() + seq_len_ * index;
>>>>>>> 4de1a8bd
  }
  /**
   * Here the id of root should be 1 rather than 0, thus the encoding of class c
   * is `c + num_classes` and all siblings can get the same weight indice using
   * prefixes.
   * Weight index is the prefixes of encoding, thus leave out the right most
   * bit in calc_index.
   * Binary classification path is the suffixes of encoding, thus leave out the
   * left most bit in calc_bit.
   */
  size_t calc_index(int bit) const { return ptable_data_[bit]; }
  bool calc_bit(int bit) const { return pcode_data_[bit]; }

  // NOTE: this function is not thread-safe.
  int get_length() const {
    if (length_ < 0) {
      auto len = seq_len_;
      length_ =
          static_cast<int>(std::find_if(ptable_data_, ptable_data_ + len,
                                        [](const T& val) { return val < 0; }) -
                           ptable_data_);
    }
    return length_;
  }

 private:
  int64_t seq_len_;
  const T* ptable_data_;
  const T* pcode_data_;
  mutable int length_{-1};
};

class SimpleCodeTable {
 public:
  SimpleCodeTable(size_t num_classes, const int64_t* ids)
      : num_classes_(num_classes), ids_(ids) {}

  SimpleCode get_code(int64_t code) const {
    return SimpleCode(code, num_classes_, ids_);
  }

  size_t size() const { return num_classes_; }
  int get_max_code_length() const { return FindLastSet(num_classes_ - 1); }

 private:
  size_t num_classes_;
  const int64_t* ids_;
};

template <typename T>
class CustomCodeTable {
 public:
  CustomCodeTable(const framework::Tensor& path_table,
                  const framework::Tensor& path_code, const int64_t* ids)
      : ptable_(path_table), pcode_(path_code), ids_(ids) {}

  CustomCode<T> get_code(int64_t code) const {
    return CustomCode<T>(ptable_, pcode_, ids_, code);
  }

  size_t size() const { return static_cast<size_t>(ptable_.dims()[1]); }
  int get_max_code_length() const {
    return static_cast<size_t>(ptable_.dims()[1]);
  }

 private:
  const framework::Tensor& ptable_;
  const framework::Tensor& pcode_;
  const int64_t* ids_;
};

using CodeTable = boost::variant<SimpleCodeTable, CustomCodeTable<int64_t>>;

template <typename T>
class MatrixBitCodeFunctor {
 public:
  MatrixBitCodeFunctor(size_t num_classes, const int64_t* ids)
      : num_classes_(num_classes),
        ids_(ids),
        code_table_(SimpleCodeTable(num_classes, ids)) {}

  MatrixBitCodeFunctor(const framework::Tensor& path_table,
                       const framework::Tensor& path_code, const int64_t* ids)
      : num_classes_(static_cast<size_t>(path_table.dims()[1])),
        ids_(ids),
<<<<<<< HEAD
        code_table_(new CustomCodeTable<int64_t>(path_table, path_code, ids)) {}
=======
        code_table_(CustomCodeTable<int64_t>(ptable, pcode, ids)) {}
>>>>>>> 4de1a8bd
  /* For j < code_length
       tmat(i, j) += vec(0, index(i, j))
  */
  void Add(const framework::Tensor& vec, framework::Tensor* tmat);

  /* For j < code_length
       vec(0, index(i, j)) += tmat(i, j)
  */
  void AddGrad(const framework::Tensor& tmat, framework::Tensor* vec);

  /* For j < code_length
    sum(i, 0) = \sum_j bit(i, j) * tmat(i, j)
  */
  void Sum(const framework::Tensor& tmat, framework::Tensor* sum, T scale_sum);

  /* For j < code_length
       tmat(i, j) -= bit(i, j)
  */
  void Sub(framework::Tensor* tmat);
  /* For j < code_length
       input.row(i) += tmat(i, j) * weight.row(index(i, j))
  */
  void Mul(framework::Tensor* tmat, const framework::Tensor& weight,
           const framework::Tensor& input);

  /* For index(i, j) >= 0:
      weight.row(index(i, j)) += tmat(i, j) * input.row(i)
  */
  void MulGradWeight(const framework::Tensor& tmat, framework::Tensor* weight,
                     const framework::Tensor& input);
  /* For SelectedRows Weight, For index(i, j) >= 0:
      weight.row(index(i, j)) += tmat(i, j) * input.row(i)
  */
  void MulGradWeight(const framework::Tensor& tmat,
                     framework::SelectedRows* weight,
                     const framework::Tensor& input);
  /* For j < code_length
    input.row(i) += tmat(i, j) * weight.row(index(i, j))
  */
  void MulGradError(const framework::Tensor& tmat,
                    const framework::Tensor& weight, framework::Tensor* input);

  size_t num_classes_;
  const int64_t* ids_;
  CodeTable code_table_;
};
}  // namespace math
}  // namespace operators
}  // namespace paddle<|MERGE_RESOLUTION|>--- conflicted
+++ resolved
@@ -124,19 +124,11 @@
 template <typename T>
 class CustomCode {
  public:
-<<<<<<< HEAD
-  CustomCode(const framework::Tensor& path_table,
-             const framework::Tensor& path_code, const int64_t* ids, int index)
-      : ids_(ids), index_(index) {
-    ptable_ = path_table.Slice(index, index + 1);
-    pcode_ = path_code.Slice(index, index + 1);
-=======
   CustomCode(const framework::Tensor& ptable, const framework::Tensor& pcode,
              const int64_t* ids, int index) {
     seq_len_ = ptable.dims()[1];
     ptable_data_ = ptable.data<T>() + seq_len_ * index;
     pcode_data_ = pcode.data<T>() + seq_len_ * index;
->>>>>>> 4de1a8bd
   }
   /**
    * Here the id of root should be 1 rather than 0, thus the encoding of class c
@@ -222,11 +214,7 @@
                        const framework::Tensor& path_code, const int64_t* ids)
       : num_classes_(static_cast<size_t>(path_table.dims()[1])),
         ids_(ids),
-<<<<<<< HEAD
-        code_table_(new CustomCodeTable<int64_t>(path_table, path_code, ids)) {}
-=======
         code_table_(CustomCodeTable<int64_t>(ptable, pcode, ids)) {}
->>>>>>> 4de1a8bd
   /* For j < code_length
        tmat(i, j) += vec(0, index(i, j))
   */
