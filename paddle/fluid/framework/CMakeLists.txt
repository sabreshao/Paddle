--- conflicted
+++ resolved
@@ -7,7 +7,6 @@
   cmake_parse_arguments(windows_symbolic "${options}" "${oneValueArgs}" "${multiValueArgs}" ${ARGN})
   set(final_path ${CMAKE_CURRENT_SOURCE_DIR}/${windows_symbolic_PATH})
   foreach(src ${windows_symbolic_SRCS})
-<<<<<<< HEAD
   get_filename_component(src ${src} NAME_WE)
   if (NOT EXISTS ${CMAKE_CURRENT_SOURCE_DIR}/${src}.cc OR NOT EXISTS ${CMAKE_CURRENT_SOURCE_DIR}/${src}.cu)
       message(FATAL " ${src}.cc and ${src}.cu must exsits, and ${src}.cu must be symbolic file.")
@@ -29,20 +28,6 @@
           COMMENT "create hidden file of ${src}.cu")
   endif(copy_flag)
   add_custom_target(${TARGET} ALL DEPENDS .${src}.cu)
-=======
-    get_filename_component(src ${src} NAME_WE)
-    if (NOT EXISTS ${final_path}/${src}.cc OR NOT EXISTS ${final_path}/${src}.cu)
-        message(FATAL " ${src}.cc and ${src}.cu must exsits, and ${src}.cu must be symbolic file.")
-    endif()
-
-    file(GENERATE OUTPUT ${final_path}/.${src}.cu INPUT ${final_path}/${src}.cc)
-
-    add_custom_command(OUTPUT ${final_path}/.${src}.cu
-            COMMAND ${CMAKE_COMMAND} -E remove ${final_path}/.${src}.cu
-            COMMAND ${CMAKE_COMMAND} -E copy "${final_path}/${src}.cc" "${final_path}/.${src}.cu"
-            COMMENT "create hidden file of ${src}.cu")
-    add_custom_target(${TARGET} ALL DEPENDS .${src}.cu)
->>>>>>> 0f085f0a
   endforeach()
 endfunction()
 
