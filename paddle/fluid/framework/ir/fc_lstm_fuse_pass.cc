--- conflicted
+++ resolved
@@ -34,21 +34,12 @@
   // LOG(INFO) << "\n" << pattern->DotString();
 }
 
-<<<<<<< HEAD
-  auto handler = [&](const GraphPatternDetector::subgraph_t& subgraph,
-                     Graph* g) {
-    auto* id = subgraph.at(gpd.pattern().RetrieveNode("any_node"));
-    marked_nodes.insert(id);
-  };
-  gpd(graph.get(), handler);
-=======
 int BuildFusion(Graph* graph, const std::string& name_scope, Scope* scope,
                 bool with_fc_bias) {
   GraphPatternDetector gpd;
   auto* pattern = gpd.mutable_pattern();
 
   BuildPattern(pattern, name_scope, with_fc_bias);
->>>>>>> 737a033e
 
   // Create New OpDesc
   auto lstm_creator = [&](int lstm, int input, int weight_x, int weight_h,
@@ -134,22 +125,6 @@
   Node* name__##_n = subgraph.at(name__##n);            \
   int name__ __attribute__((unused)) = name__##_n->id();
 
-<<<<<<< HEAD
-  for (auto* node : graph->Nodes()) {
-    for (auto it = node->inputs.begin(); it != node->inputs.end();) {
-      if (marked_nodes.count(*it)) {
-        it = const_cast<Node*>(node)->inputs.erase(it);
-      } else {
-        it++;
-      }
-    }
-    for (auto it = node->outputs.begin(); it != node->outputs.end();) {
-      if (marked_nodes.count(*it)) {
-        it = const_cast<Node*>(node)->outputs.erase(it);
-      } else {
-        it++;
-      }
-=======
     GET_NODE(x);
     GET_NODE(w);
     GET_NODE(mul);
@@ -165,7 +140,6 @@
       lstm_creator(lstm, x, w, Weight, Bias, Hidden, Cell, fc_out, fc_bias);
     } else {
       lstm_creator(lstm, x, w, Weight, Bias, Hidden, Cell, fc_out, -1);
->>>>>>> 737a033e
     }
 #undef GET_NODE
 
