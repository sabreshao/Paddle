/* Copyright (c) 2016 PaddlePaddle Authors. All Rights Reserved.

Licensed under the Apache License, Version 2.0 (the "License");
you may not use this file except in compliance with the License.
You may obtain a copy of the License at

    http://www.apache.org/licenses/LICENSE-2.0

Unless required by applicable law or agreed to in writing, software
distributed under the License is distributed on an "AS IS" BASIS,
WITHOUT WARRANTIES OR CONDITIONS OF ANY KIND, either express or implied.
See the License for the specific language governing permissions and
limitations under the License. */

#pragma once

#include <algorithm>
#include <atomic>
#include <string>
#include <tuple>
#include <type_traits>
#include <typeinfo>
#include <unordered_map>
#include <unordered_set>

#include "glog/logging.h"  // For VLOG()
#include "paddle/fluid/framework/attribute.h"
#include "paddle/fluid/framework/details/op_registry.h"
#include "paddle/fluid/framework/framework.pb.h"
#include "paddle/fluid/framework/grad_op_desc_maker.h"
#include "paddle/fluid/framework/op_desc.h"
#include "paddle/fluid/framework/operator.h"
#include "paddle/fluid/framework/scope.h"
#include "paddle/fluid/framework/shape_inference.h"

namespace paddle {
namespace framework {
class Registrar {
 public:
  // In our design, various kinds of classes, e.g., operators and kernels,
  // have their corresponding registry and registrar. The action of
  // registration is in the constructor of a global registrar variable, which
  // are not used in the code that calls package framework, and would
  // be removed from the generated binary file by the linker. To avoid such
  // removal, we add Touch to all registrar classes and make USE_OP macros to
  // call this method. So, as long as the callee code calls USE_OP, the global
  // registrar variable won't be removed by the linker.
  void Touch() {}
};

template <typename... ARGS>
struct OperatorRegistrar : public Registrar {
  explicit OperatorRegistrar(const char* op_type) {
    PADDLE_ENFORCE(!OpInfoMap::Instance().Has(op_type),
                   "'%s' is registered more than once.", op_type);
    static_assert(sizeof...(ARGS) != 0,
                  "OperatorRegistrar should be invoked at least by OpClass");
    OpInfo info;
    details::OperatorRegistrarRecursive<0, false, ARGS...>(op_type, &info);
    OpInfoMap::Instance().Insert(op_type, info);
  }
};

class OpRegistry {
 public:
  static std::unique_ptr<OperatorBase> CreateOp(const std::string& type,
                                                const VariableNameMap& inputs,
                                                const VariableNameMap& outputs,
                                                AttributeMap attrs);

  static std::unique_ptr<OperatorBase> CreateOp(const proto::OpDesc& op_desc);

  static std::unique_ptr<OperatorBase> CreateOp(const OpDesc& op_desc);
};

template <typename PlaceType, bool at_end, size_t I, typename... KernelType>
struct OpKernelRegistrarFunctor;

template <typename PlaceType, typename T, typename KernelType>
inline void RegisterKernelClass(const char* op_type, const char* library_type) {
  std::string library(library_type);
  std::string data_layout = "ANYLAYOUT";
  if (library == "MKLDNN") {
    data_layout = "MKLDNNLAYOUT";
  }
  OpKernelType key(ToDataType(std::type_index(typeid(T))), PlaceType(),
                   StringToDataLayout(data_layout),
                   StringToLibraryType(library_type));
  OperatorWithKernel::AllOpKernels()[op_type][key].reset(new KernelType());
}

template <typename PlaceType, size_t I, typename... KernelTypes>
struct OpKernelRegistrarFunctor<PlaceType, false, I, KernelTypes...> {
  using KERNEL_TYPE =
      typename std::tuple_element<I, std::tuple<KernelTypes...>>::type;

  void operator()(const char* op_type, const char* library_type) const {
    using T = typename KERNEL_TYPE::ELEMENT_TYPE;
<<<<<<< HEAD
    RegisterKernelClass<PlaceType, T, KERNEL_TYPE>(op_type, library_type);
=======
    std::string library(library_type);
    std::string data_layout = "ANYLAYOUT";
    if (library == "MKLDNN") {
      data_layout = "MKLDNNLAYOUT";
    }
    OpKernelType key(ToDataType(std::type_index(typeid(T))), PlaceType(),
                     StringToDataLayout(data_layout),
                     StringToLibraryType(library_type));
    OperatorWithKernel::AllOpKernels()[op_type][key] =
        [](const framework::ExecutionContext& ctx) {
          KERNEL_TYPE().Compute(ctx);
        };

>>>>>>> 3b00ed81
    constexpr auto size = std::tuple_size<std::tuple<KernelTypes...>>::value;
    OpKernelRegistrarFunctor<PlaceType, I + 1 == size, I + 1, KernelTypes...>
        func;
    func(op_type, library_type);
  }
};

template <typename PlaceType, size_t I, typename... KernelType>
struct OpKernelRegistrarFunctor<PlaceType, true, I, KernelType...> {
  void operator()(const char* op_type, const char* library_type) const {}
};

// User can register many kernel in one place. The data type could be
// different.
template <typename PlaceType, typename... KernelType>
class OpKernelRegistrar : public Registrar {
 public:
  explicit OpKernelRegistrar(const char* op_type, const char* library_type) {
    OpKernelRegistrarFunctor<PlaceType, false, 0, KernelType...> func;
    func(op_type, library_type);
  }
};

template <typename PlaceType, bool at_end, size_t I, typename... KernelType>
struct OpKernelRegistrarFunctorEx;

template <typename PlaceType, typename... DataTypeAndKernelType>
class OpKernelRegistrarEx : public Registrar {
 public:
  explicit OpKernelRegistrarEx(const char* op_type, const char* library_type) {
    OpKernelRegistrarFunctorEx<PlaceType, false, 0, DataTypeAndKernelType...>
        func;
    func(op_type, library_type);
  }
};

template <typename PlaceType, size_t I, typename... DataTypeAndKernelType>
struct OpKernelRegistrarFunctorEx<PlaceType, true, I,
                                  DataTypeAndKernelType...> {
  void operator()(const char* op_type, const char* library_type) const {}
};

template <typename PlaceType, size_t I, typename... DataTypeAndKernelType>
struct OpKernelRegistrarFunctorEx<PlaceType, false, I,
                                  DataTypeAndKernelType...> {
  using KERNEL_TYPE =
      typename std::tuple_element<I + 1,
                                  std::tuple<DataTypeAndKernelType...>>::type;
  using T =
      typename std::tuple_element<I,
                                  std::tuple<DataTypeAndKernelType...>>::type;

  void operator()(const char* op_type, const char* library_type) const {
    RegisterKernelClass<PlaceType, T, KERNEL_TYPE>(op_type, library_type);

    constexpr auto size =
        std::tuple_size<std::tuple<DataTypeAndKernelType...>>::value;
    OpKernelRegistrarFunctorEx<PlaceType, I + 2 >= size, I + 2,
                               DataTypeAndKernelType...>
        func;
    func(op_type, library_type);
  }
};

/**
 * check if MACRO is used in GLOBAL NAMESPACE.
 */
#define STATIC_ASSERT_GLOBAL_NAMESPACE(uniq_name, msg)                        \
  struct __test_global_namespace_##uniq_name##__ {};                          \
  static_assert(std::is_same<::__test_global_namespace_##uniq_name##__,       \
                             __test_global_namespace_##uniq_name##__>::value, \
                msg)

/*
  The variadic arguments should be class types derived from one of the
  following classes:
    OpProtoAndCheckerMaker
    GradOpDescMakerBase
    VarTypeInference
    InferShapeBase
*/
#define REGISTER_OPERATOR(op_type, op_class, ...)                      \
  STATIC_ASSERT_GLOBAL_NAMESPACE(                                      \
      __reg_op__##op_type,                                             \
      "REGISTER_OPERATOR must be called in global namespace");         \
  class _OpClass_##op_type##_ : public op_class {                      \
   public:                                                             \
    DEFINE_OP_CLONE_METHOD(_OpClass_##op_type##_);                     \
    DEFINE_OP_CONSTRUCTOR(_OpClass_##op_type##_, op_class);            \
  };                                                                   \
  static ::paddle::framework::OperatorRegistrar<_OpClass_##op_type##_, \
                                                ##__VA_ARGS__>         \
      __op_registrar_##op_type##__(#op_type);                          \
  int TouchOpRegistrar_##op_type() {                                   \
    __op_registrar_##op_type##__.Touch();                              \
    return 0;                                                          \
  }

#define REGISTER_OP_WITHOUT_GRADIENT(op_type, op_class, op_maker_class) \
  REGISTER_OPERATOR(op_type, op_class, op_maker_class)

/**
 * Macro to register OperatorKernel.
 */
#define REGISTER_OP_KERNEL(op_type, library_type, place_class, ...)        \
  STATIC_ASSERT_GLOBAL_NAMESPACE(                                          \
      __reg_op_kernel_##op_type##_##library_type##__,                      \
      "REGISTER_OP_KERNEL must be called in global namespace");            \
  static ::paddle::framework::OpKernelRegistrar<place_class, __VA_ARGS__>  \
      __op_kernel_registrar_##op_type##_##library_type##__(#op_type,       \
                                                           #library_type); \
  int TouchOpKernelRegistrar_##op_type##_##library_type() {                \
    __op_kernel_registrar_##op_type##_##library_type##__.Touch();          \
    return 0;                                                              \
  }

#define REGISTER_OP_CUDA_KERNEL(op_type, ...) \
  REGISTER_OP_KERNEL(op_type, CUDA, ::paddle::platform::CUDAPlace, __VA_ARGS__)

#define REGISTER_OP_CPU_KERNEL(op_type, ...) \
  REGISTER_OP_KERNEL(op_type, CPU, ::paddle::platform::CPUPlace, __VA_ARGS__)

#define REGISTER_OP_KERNEL_EX(op_type, library_type, place_class, ...)      \
  STATIC_ASSERT_GLOBAL_NAMESPACE(                                           \
      __reg_op_kernel_##op_type##_##library_type##__,                       \
      "REGISTER_OP_KERNEL_EX must be called in global namespace");          \
  static ::paddle::framework::OpKernelRegistrarEx<place_class, __VA_ARGS__> \
      __op_kernel_registrar_##op_type##_##library_type##__(#op_type,        \
                                                           #library_type);  \
  int TouchOpKernelRegistrar_##op_type##_##library_type() {                 \
    __op_kernel_registrar_##op_type##_##library_type##__.Touch();           \
    return 0;                                                               \
  }

#define REGISTER_OP_CUDA_KERNEL_EX(op_type, ...)                     \
  REGISTER_OP_KERNEL_EX(p_type, CUDA, ::paddle::platform::CUDAPlace, \
                        __VA_ARGS__)

#define REGISTER_OP_CPU_KERNEL_EX(op_type, ...) \
  REGISTER_OP_KERNEL_EX(op_type, CPU, ::paddle::platform::CPUPlace, __VA_ARGS__)

/**
 * Macro to mark what Operator and Kernel
 * we will use and tell the compiler to
 * link them into target.
 */
#define USE_OP_ITSELF(op_type)                                    \
  STATIC_ASSERT_GLOBAL_NAMESPACE(                                 \
      __use_op_itself_##op_type,                                  \
      "USE_OP_ITSELF must be called in global namespace");        \
  extern int TouchOpRegistrar_##op_type();                        \
  static int use_op_itself_##op_type##_ __attribute__((unused)) = \
      TouchOpRegistrar_##op_type()

#define USE_OP_DEVICE_KERNEL(op_type, LIBRARY_TYPE)               \
  STATIC_ASSERT_GLOBAL_NAMESPACE(                                 \
      __use_op_kernel_##op_type##_##LIBRARY_TYPE##__,             \
      "USE_OP_DEVICE_KERNEL must be in global namespace");        \
  extern int TouchOpKernelRegistrar_##op_type##_##LIBRARY_TYPE(); \
  static int use_op_kernel_##op_type##_##LIBRARY_TYPE##_          \
      __attribute__((unused)) =                                   \
          TouchOpKernelRegistrar_##op_type##_##LIBRARY_TYPE()

// TODO(fengjiayi): The following macros
// seems ugly, do we have better method?

#ifndef PADDLE_WITH_CUDA
#define USE_OP_KERNEL(op_type) USE_OP_DEVICE_KERNEL(op_type, CPU)
#else
#define USE_OP_KERNEL(op_type)        \
  USE_OP_DEVICE_KERNEL(op_type, CPU); \
  USE_OP_DEVICE_KERNEL(op_type, CUDA)
#endif

#define USE_NO_KERNEL_OP(op_type) USE_OP_ITSELF(op_type);

#define USE_CPU_ONLY_OP(op_type) \
  USE_OP_ITSELF(op_type);        \
  USE_OP_DEVICE_KERNEL(op_type, CPU);

#define USE_CUDA_ONLY_OP(op_type) \
  USE_OP_ITSELF(op_type);         \
  USE_OP_DEVICE_KERNEL(op_type, CUDA)

#define USE_OP(op_type)   \
  USE_OP_ITSELF(op_type); \
  USE_OP_KERNEL(op_type)

}  // namespace framework
}  // namespace paddle<|MERGE_RESOLUTION|>--- conflicted
+++ resolved
@@ -76,8 +76,9 @@
 template <typename PlaceType, bool at_end, size_t I, typename... KernelType>
 struct OpKernelRegistrarFunctor;
 
-template <typename PlaceType, typename T, typename KernelType>
-inline void RegisterKernelClass(const char* op_type, const char* library_type) {
+template <typename PlaceType, typename T, typename Func>
+inline void RegisterKernelClass(const char* op_type, const char* library_type,
+                                Func func) {
   std::string library(library_type);
   std::string data_layout = "ANYLAYOUT";
   if (library == "MKLDNN") {
@@ -86,7 +87,7 @@
   OpKernelType key(ToDataType(std::type_index(typeid(T))), PlaceType(),
                    StringToDataLayout(data_layout),
                    StringToLibraryType(library_type));
-  OperatorWithKernel::AllOpKernels()[op_type][key].reset(new KernelType());
+  OperatorWithKernel::AllOpKernels()[op_type][key] = func;
 }
 
 template <typename PlaceType, size_t I, typename... KernelTypes>
@@ -96,23 +97,10 @@
 
   void operator()(const char* op_type, const char* library_type) const {
     using T = typename KERNEL_TYPE::ELEMENT_TYPE;
-<<<<<<< HEAD
-    RegisterKernelClass<PlaceType, T, KERNEL_TYPE>(op_type, library_type);
-=======
-    std::string library(library_type);
-    std::string data_layout = "ANYLAYOUT";
-    if (library == "MKLDNN") {
-      data_layout = "MKLDNNLAYOUT";
-    }
-    OpKernelType key(ToDataType(std::type_index(typeid(T))), PlaceType(),
-                     StringToDataLayout(data_layout),
-                     StringToLibraryType(library_type));
-    OperatorWithKernel::AllOpKernels()[op_type][key] =
-        [](const framework::ExecutionContext& ctx) {
+    RegisterKernelClass<PlaceType, T>(
+        op_type, library_type, [](const framework::ExecutionContext& ctx) {
           KERNEL_TYPE().Compute(ctx);
-        };
-
->>>>>>> 3b00ed81
+        });
     constexpr auto size = std::tuple_size<std::tuple<KernelTypes...>>::value;
     OpKernelRegistrarFunctor<PlaceType, I + 1 == size, I + 1, KernelTypes...>
         func;
@@ -166,7 +154,10 @@
                                   std::tuple<DataTypeAndKernelType...>>::type;
 
   void operator()(const char* op_type, const char* library_type) const {
-    RegisterKernelClass<PlaceType, T, KERNEL_TYPE>(op_type, library_type);
+    RegisterKernelClass<PlaceType, T>(
+        op_type, library_type, [](const framework::ExecutionContext& ctx) {
+          KERNEL_TYPE().Compute(ctx);
+        });
 
     constexpr auto size =
         std::tuple_size<std::tuple<DataTypeAndKernelType...>>::value;
