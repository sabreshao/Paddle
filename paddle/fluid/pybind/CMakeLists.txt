
set(PYBIND_DEPS pybind python proto_desc memory executor prune  feed_fetch_method pass_builder)
set(PYBIND_SRCS pybind.cc exception.cc protobuf.cc const_value.cc)
if(NOT WIN32)
  list(APPEND PYBIND_DEPS parallel_executor profiler)
  list(APPEND PYBIND_SRCS recordio.cc)
endif(NOT WIN32)
if(WITH_PYTHON)
  if(WITH_AMD_GPU)
    hip_library(paddle_pybind SHARED
      SRCS ${PYBIND_SRCS}
<<<<<<< HEAD
      DEPS ARCHIVE_START ${PYBIND_DEPS}
      ${GLOB_OP_LIB} ARCHIVE_END)
=======
      DEPS ${PYBIND_DEPS}
      ${GLOB_OP_LIB} ${GLOB_OPERATOR_DEPS})
>>>>>>> a94a7355
  else()
    cc_library(paddle_pybind SHARED
      SRCS ${PYBIND_SRCS}
      DEPS ${PYBIND_DEPS}
      ${GLOB_OP_LIB} ${GLOB_OPERATOR_DEPS})
    if(NOT APPLE AND NOT ANDROID AND NOT WIN32)
      target_link_libraries(paddle_pybind rt)
    endif(NOT APPLE AND NOT ANDROID AND NOT WIN32)
  endif(WITH_AMD_GPU)

  if(WIN32)
    if(WITH_GPU AND NOT WITH_DSO)
      get_property(cuda_modules GLOBAL PROPERTY CUDA_MODULES)
      target_link_libraries(paddle_pybind ${cuda_modules})
    endif(WITH_GPU AND NOT WITH_DSO)
    target_link_libraries(paddle_pybind shlwapi)
  endif(WIN32)

  cc_test(tensor_py_test SRCS tensor_py_test.cc DEPS python)
endif(WITH_PYTHON)<|MERGE_RESOLUTION|>--- conflicted
+++ resolved
@@ -9,13 +9,8 @@
   if(WITH_AMD_GPU)
     hip_library(paddle_pybind SHARED
       SRCS ${PYBIND_SRCS}
-<<<<<<< HEAD
       DEPS ARCHIVE_START ${PYBIND_DEPS}
-      ${GLOB_OP_LIB} ARCHIVE_END)
-=======
-      DEPS ${PYBIND_DEPS}
-      ${GLOB_OP_LIB} ${GLOB_OPERATOR_DEPS})
->>>>>>> a94a7355
+      ${GLOB_OP_LIB} ${GLOB_OPERATOR_DEPS} ARCHIVE_END)
   else()
     cc_library(paddle_pybind SHARED
       SRCS ${PYBIND_SRCS}
