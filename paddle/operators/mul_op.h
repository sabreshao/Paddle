--- conflicted
+++ resolved
@@ -32,19 +32,12 @@
 
     output->mutable_data<T>(context.GetPlace());
 
-<<<<<<< HEAD
     auto X = EigenMatrix<T>::From(*input0);
     auto Y = EigenMatrix<T>::From(*input1);
     auto Z = EigenMatrix<T>::From(*output);
-    auto place = *context.GetEigenDevice<Place>();
+    auto place = context.GetEigenDevice<Place>();
 
     Z.device(place) = X.contract(Y, dim_pair);
-=======
-    EigenMatrix<T>::From(*output).device(context.GetEigenDevice<Place>()) =
-        EigenMatrix<T>::From(*context.Input<Tensor>("X"))
-            .contract(EigenMatrix<T>::From(*context.Input<Tensor>("Y")),
-                      dim_pair);
->>>>>>> c46aed57
   }
 };
 }  // namespace operators
