requests==2.9.2
<<<<<<< HEAD
numpy>=1.12 #TODO:change to ">=1.12" to support python3.7
=======
numpy>=1.12
>>>>>>> 853e0527
protobuf==3.1
recordio>=0.1.0
matplotlib==2.2.3 # TODO: let python3 paddlepaddle package use latest matplotlib
rarfile
scipy>=0.19.0
Pillow
nltk>=3.2.2
graphviz
six<|MERGE_RESOLUTION|>--- conflicted
+++ resolved
@@ -1,9 +1,5 @@
 requests==2.9.2
-<<<<<<< HEAD
-numpy>=1.12 #TODO:change to ">=1.12" to support python3.7
-=======
 numpy>=1.12
->>>>>>> 853e0527
 protobuf==3.1
 recordio>=0.1.0
 matplotlib==2.2.3 # TODO: let python3 paddlepaddle package use latest matplotlib
