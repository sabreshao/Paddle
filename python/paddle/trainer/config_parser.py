--- conflicted
+++ resolved
@@ -815,18 +815,6 @@
 
 @config_class
 class Pool(Cfg):
-<<<<<<< HEAD
-    def __init__(self,
-                 pool_type,
-                 channels,
-                 size_x,
-                 size_y=None,
-                 start=None,
-                 stride=None,
-                 stride_y=None,
-                 padding=None,
-                 padding_y=None):
-=======
     def __init__(
             self,
             pool_type,
@@ -839,7 +827,6 @@
             stride_y=None,
             padding=None,  # 0 by defalut in protobuf
             padding_y=None):
->>>>>>> 4f1bf30d
         self.add_keys(locals())
 
 
