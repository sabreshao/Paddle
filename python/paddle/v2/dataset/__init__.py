--- conflicted
+++ resolved
@@ -1,13 +1,8 @@
 import mnist
-<<<<<<< HEAD
-import uci_housing
-
-__all__ = ['mnist', 'uci_housing']
-=======
 import imikolov
 import imdb
 import cifar
 import movielens
+import uci_housing
 
-__all__ = ['mnist', 'imikolov', 'imdb', 'cifar', 'movielens']
->>>>>>> e95c2283
+__all__ = ['mnist', 'imikolov', 'imdb', 'cifar', 'movielens', 'uci_housing']