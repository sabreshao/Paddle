#   Copyright (c) 2018 PaddlePaddle Authors. All Rights Reserved.
#
# Licensed under the Apache License, Version 2.0 (the "License");
# you may not use this file except in compliance with the License.
# You may obtain a copy of the License at
#
#     http://www.apache.org/licenses/LICENSE-2.0
#
# Unless required by applicable law or agreed to in writing, software
# distributed under the License is distributed on an "AS IS" BASIS,
# WITHOUT WARRANTIES OR CONDITIONS OF ANY KIND, either express or implied.
# See the License for the specific language governing permissions and
# limitations under the License.
"""
All layers just related to the neural network. 
"""

from ..layer_helper import LayerHelper
from ..initializer import Normal, Constant
from ..framework import Variable
from ..param_attr import ParamAttr
from layer_function_generator import autodoc, templatedoc
from tensor import concat
import utils
import random

__all__ = [
    'fc', 'embedding', 'dynamic_lstm', 'dynamic_lstmp', 'dynamic_gru',
    'gru_unit', 'linear_chain_crf', 'crf_decoding', 'cos_sim', 'cross_entropy',
    'square_error_cost', 'chunk_eval', 'sequence_conv', 'conv2d', 'conv3d',
    'sequence_pool', 'sequence_softmax', 'softmax', 'pool2d', 'pool3d',
    'batch_norm', 'beam_search_decode', 'conv2d_transpose', 'conv3d_transpose',
    'sequence_expand', 'lstm_unit', 'reduce_sum', 'reduce_mean', 'reduce_max',
    'reduce_min', 'reduce_prod', 'sequence_first_step', 'sequence_last_step',
    'dropout', 'split', 'ctc_greedy_decoder', 'edit_distance', 'l2_normalize',
    'matmul', 'topk', 'warpctc', 'sequence_reshape', 'transpose', 'im2sequence',
    'nce', 'beam_search', 'row_conv', 'multiplex', 'layer_norm',
    'softmax_with_cross_entropy', 'smooth_l1', 'one_hot',
    'autoincreased_step_counter', 'reshape', 'lod_reset', 'lrn', 'pad',
    'label_smooth', 'roi_pool', 'dice_loss', 'image_resize',
    'image_resize_short', 'resize_bilinear', 'gather', 'random_crop',
    'mean_iou', 'relu', 'log'
]


def fc(input,
       size,
       num_flatten_dims=1,
       param_attr=None,
       bias_attr=None,
       use_mkldnn=False,
       act=None,
       is_test=False,
       name=None):
    """
    **Fully Connected Layer**

    This function creates a fully connected layer in the network. It can take 
    multiple tensors as its inputs. It creates a variable called weights for 
    each input tensor, which represents a fully connected weight matrix from 
    each input unit to each output unit. The fully connected layer multiplies 
    each input tensor with its coresponding weight to produce an output Tensor. 
    If multiple input tensors are given, the results of multiple multiplications 
    will be sumed up. If bias_attr is not None, a bias variable will be created 
    and added to the output. Finally, if activation is not None, it will be applied 
    to the output as well.

    This process can be formulated as follows:

    .. math::

        Out = Act({\sum_{i=0}^{N-1}X_iW_i + b})

    In the above equation:

    * :math:`N`: Number of the input.
    * :math:`X_i`: The input tensor.
    * :math:`W`: The weights created by this layer.
    * :math:`b`: The bias parameter created by this layer (if needed).
    * :math:`Act`: The activation function.
    * :math:`Out`: The output tensor.

    Args:
        input (Variable|list of Variable): The input tensor(s) of this layer, and the dimension of
            the input tensor(s) is at least 2.
        size(int): The number of output units in this layer.
        num_flatten_dims (int, default 1): The fc layer can accept an input tensor with more than
            two dimensions. If this happens, the multidimensional tensor will first be flattened
            into a 2-dimensional matrix. The parameter `num_flatten_dims` determines how the input
            tensor is flattened: the first `num_flatten_dims` (inclusive, index starts from 1)
            dimensions will be flatten to form the first dimension of the final matrix (height of
            the matrix), and the rest `rank(X) - num_flatten_dims` dimensions are flattened to
            form the second dimension of the final matrix (width of the matrix). For example, suppose
            `X` is a 6-dimensional tensor with a shape [2, 3, 4, 5, 6], and `num_flatten_dims` = 3.
            Then, the flattened matrix will have a shape [2 x 3 x 4, 5 x 6] = [24, 30].
        param_attr (ParamAttr|list of ParamAttr, default None): The parameter attribute for learnable
            parameters/weights of this layer.
        bias_attr (ParamAttr|list of ParamAttr, default None): The parameter attribute for the bias
            of this layer. If it is set to None, no bias will be added to the output units.
        act (str, default None): Activation to be applied to the output of this layer.
        is_test(bool): A flag indicating whether execution is in test phase.
        use_mkldnn(bool): Use mkldnn kernel or not, it is valid only when the mkldnn
            library is installed. Default: False
        name (str, default None): The name of this layer.

    Returns:
        Variable: The transformation result.

    Raises:
        ValueError: If rank of the input tensor is less than 2.

    Examples:
        .. code-block:: python

          data = fluid.layers.data(name="data", shape=[32, 32], dtype="float32")
          fc = fluid.layers.fc(input=data, size=1000, act="tanh")
    """

    helper = LayerHelper("fc", **locals())

    dtype = helper.input_dtype()

    mul_results = []
    for input_var, param_attr in helper.iter_inputs_and_params():
        input_shape = input_var.shape
        param_shape = [
            reduce(lambda a, b: a * b, input_shape[num_flatten_dims:], 1)
        ] + [size]

        w = helper.create_parameter(
            attr=param_attr, shape=param_shape, dtype=dtype, is_bias=False)
        tmp = helper.create_tmp_variable(dtype)
        helper.append_op(
            type="mul",
            inputs={"X": input_var,
                    "Y": w},
            outputs={"Out": tmp},
            attrs={"x_num_col_dims": num_flatten_dims,
                   "y_num_col_dims": 1})
        mul_results.append(tmp)

    if len(mul_results) == 1:
        pre_bias = mul_results[0]
    else:
        pre_bias = helper.create_tmp_variable(dtype)
        helper.append_op(
            type="sum", inputs={"X": mul_results}, outputs={"Out": pre_bias})
    # add bias
    pre_activation = helper.append_bias_op(pre_bias, dim_start=num_flatten_dims)
    # add activation
    return helper.append_activation(pre_activation)


def embedding(input,
              size,
              is_sparse=False,
              is_distributed=False,
              padding_idx=None,
              param_attr=None,
              dtype='float32'):
    """
    **Embedding Layer**

    This layer is used to lookup embeddings of IDs, provided by :attr:`input`, in
    a lookup table. The result of this lookup is the embedding of each ID in the
    :attr:`input`.

    All the input variables are passed in as local variables to the LayerHelper
    constructor.

    Args:
        input(Variable): The tensor variable containing the IDs.
        size(tuple|list): The shape of the look up table parameter. It should
            have two elements which indicate the size of the dictionary of
            embeddings and the size of each embedding vector respectively.
        is_sparse(bool): The flag indicating whether to use sparse update.
        is_distributed(bool): Whether to run lookup table from remote parameter server.
        padding_idx(int|long|None): If :attr:`None`, it makes no effect to lookup.
            Otherwise the given :attr:`padding_idx` indicates padding the output
            with zeros whenever lookup encounters it in :attr:`input`. If
            :math:`padding_idx < 0`, the :attr:`padding_idx` to use in lookup is
            :math:`size[0] + dim`.
        param_attr(ParamAttr): Parameters for this layer
        dtype(np.dtype|core.VarDesc.VarType|str): The type of data : float32, float_16, int etc

    Returns:
        Variable: The tensor variable storing the embeddings of the \
                  supplied inputs.

    Examples:
        .. code-block:: python

          dict_size = len(dataset.ids)
          data = fluid.layers.data(name='ids', shape=[32, 32], dtype='float32')
          fc = fluid.layers.embedding(input=data, size=[dict_size, 16])
    """

    helper = LayerHelper('embedding', **locals())
    w = helper.create_parameter(
        attr=helper.param_attr, shape=size, dtype=dtype, is_bias=False)
    tmp = helper.create_tmp_variable(dtype)
    padding_idx = -1 if padding_idx is None else padding_idx if padding_idx >= 0 else (
        size[0] + padding_idx)
    helper.append_op(
        type='lookup_table',
        inputs={'Ids': input,
                'W': w},
        outputs={'Out': tmp},
        attrs={
            'is_sparse': is_sparse,
            'is_distributed': is_distributed,
            'padding_idx': padding_idx
        })
    return tmp


def dynamic_lstm(input,
                 size,
                 h_0=None,
                 c_0=None,
                 param_attr=None,
                 bias_attr=None,
                 use_peepholes=True,
                 is_reverse=False,
                 gate_activation='sigmoid',
                 cell_activation='tanh',
                 candidate_activation='tanh',
                 dtype='float32',
                 name=None):
    """
    **Dynamic LSTM Layer**

    The defalut implementation is diagonal/peephole connection
    (https://arxiv.org/pdf/1402.1128.pdf), the formula is as follows:

    .. math::

        i_t & = \sigma(W_{ix}x_{t} + W_{ih}h_{t-1} + W_{ic}c_{t-1} + b_i)

        f_t & = \sigma(W_{fx}x_{t} + W_{fh}h_{t-1} + W_{fc}c_{t-1} + b_f)

        \\tilde{c_t} & = act_g(W_{cx}x_t + W_{ch}h_{t-1} + b_c)

        o_t & = \sigma(W_{ox}x_{t} + W_{oh}h_{t-1} + W_{oc}c_t + b_o)

        c_t & = f_t \odot c_{t-1} + i_t \odot \\tilde{c_t}

        h_t & = o_t \odot act_h(c_t)

    where the :math:`W` terms denote weight matrices (e.g. :math:`W_{xi}` is
    the matrix of weights from the input gate to the input), :math:`W_{ic}, \
    W_{fc}, W_{oc}` are diagonal weight matrices for peephole connections. In
    our implementation, we use vectors to reprenset these diagonal weight
    matrices. The :math:`b` terms denote bias vectors (:math:`b_i` is the input
    gate bias vector), :math:`\sigma` is the non-linear activations, such as
    logistic sigmoid function, and :math:`i, f, o` and :math:`c` are the input
    gate, forget gate, output gate, and cell activation vectors, respectively,
    all of which have the same size as the cell output activation vector :math:`h`.

    The :math:`\odot` is the element-wise product of the vectors. :math:`act_g`
    and :math:`act_h` are the cell input and cell output activation functions
    and `tanh` is usually used for them. :math:`\\tilde{c_t}` is also called
    candidate hidden state, which is computed based on the current input and
    the previous hidden state.

    Set `use_peepholes` to `False` to disable peephole connection. The formula
    is omitted here, please refer to the paper
    http://www.bioinf.jku.at/publications/older/2604.pdf for details.

    Note that these :math:`W_{xi}x_{t}, W_{xf}x_{t}, W_{xc}x_{t}, W_{xo}x_{t}`
    operations on the input :math:`x_{t}` are NOT included in this operator.
    Users can choose to use fully-connect layer before LSTM layer.

    Args:
        input(Variable): The input of dynamic_lstm layer, which supports
                         variable-time length input sequence. The underlying
                         tensor in this Variable is a matrix with shape
                         (T X 4D), where T is the total time steps in this
                         mini-batch, D is the hidden size.
        size(int): 4 * hidden size.
        h_0(Variable): The initial hidden state is an optional input, default is zero.
                       This is a tensor with shape (N x D), where N is the
                       batch size and D is the hidden size.
        c_0(Variable): The initial cell state is an optional input, default is zero.
                       This is a tensor with shape (N x D), where N is the
                       batch size. `h_0` and `c_0` can be NULL but only at the same time.

        param_attr(ParamAttr|None): The parameter attribute for the learnable
                               hidden-hidden weights.

                               - Weights = {:math:`W_{ch}, W_{ih}, \
                                                W_{fh}, W_{oh}`}
                               - The shape is (D x 4D), where D is the hidden
                                 size.
        bias_attr(ParamAttr|None): The bias attribute for the learnable bias
                              weights, which contains two parts, input-hidden
                              bias weights and peephole connections weights if
                              setting `use_peepholes` to `True`.

                              1. `use_peepholes = False`
                                - Biases = {:math:`b_c, b_i, b_f, b_o`}.
                                - The shape is (1 x 4D).
                              2. `use_peepholes = True`
                                - Biases = { :math:`b_c, b_i, b_f, b_o, W_{ic}, \
                                                 W_{fc}, W_{oc}`}.
                                - The shape is (1 x 7D).
        use_peepholes(bool): Whether to enable diagonal/peephole connections,
                             default `True`.
        is_reverse(bool): Whether to compute reversed LSTM, default `False`.
        gate_activation(str): The activation for input gate, forget gate and
                              output gate. Choices = ["sigmoid", "tanh", "relu",
                              "identity"], default "sigmoid".
        cell_activation(str): The activation for cell output. Choices = ["sigmoid",
                              "tanh", "relu", "identity"], default "tanh".
        candidate_activation(str): The activation for candidate hidden state.
                              Choices = ["sigmoid", "tanh", "relu", "identity"],
                              default "tanh".
        dtype(str): Data type. Choices = ["float32", "float64"], default "float32".
        name(str|None): A name for this layer(optional). If set None, the layer
                        will be named automatically.

    Returns:
        tuple: The hidden state, and cell state of LSTM. The shape of both \
        is (T x D), and lod is the same with the `input`.

    Examples:
        .. code-block:: python

            hidden_dim = 512
            forward_proj = fluid.layers.fc(input=input_seq, size=hidden_dim * 4,
                                           act=None, bias_attr=None)
            forward, _ = fluid.layers.dynamic_lstm(
                input=forward_proj, size=hidden_dim * 4, use_peepholes=False)
    """

    helper = LayerHelper('lstm', **locals())
    size = size / 4
    weight = helper.create_parameter(
        attr=helper.param_attr, shape=[size, 4 * size], dtype=dtype)
    bias_size = [1, 7 * size]
    if not use_peepholes:
        bias_size[1] = 4 * size
    bias = helper.create_parameter(
        attr=helper.bias_attr, shape=bias_size, dtype=dtype, is_bias=True)

    hidden = helper.create_tmp_variable(dtype)
    cell = helper.create_tmp_variable(dtype)
    batch_gate = helper.create_tmp_variable(dtype)
    batch_cell_pre_act = helper.create_tmp_variable(dtype)
    inputs = {'Input': input, 'Weight': weight, 'Bias': bias}
    batch_size = input.shape[0]
    if h_0:
        assert h_0.shape == (batch_size, size), \
            'The shape of h0 should be (batch_size, %d)' % size
        inputs['H0'] = h_0
    if c_0:
        assert c_0.shape == (batch_size, size), \
            'The shape of c0 should be (batch_size, %d)' % size
        inputs['C0'] = c_0

    helper.append_op(
        type='lstm',
        inputs=inputs,
        outputs={
            'Hidden': hidden,
            'Cell': cell,
            'BatchGate': batch_gate,
            'BatchCellPreAct': batch_cell_pre_act
        },
        attrs={
            'use_peepholes': use_peepholes,
            'is_reverse': is_reverse,
            'gate_activation': gate_activation,
            'cell_activation': cell_activation,
            'candidate_activation': candidate_activation
        })
    return hidden, cell


def dynamic_lstmp(input,
                  size,
                  proj_size,
                  param_attr=None,
                  bias_attr=None,
                  use_peepholes=True,
                  is_reverse=False,
                  gate_activation='sigmoid',
                  cell_activation='tanh',
                  candidate_activation='tanh',
                  proj_activation='tanh',
                  dtype='float32',
                  name=None):
    """
    **Dynamic LSTMP Layer**

    LSTMP (LSTM with recurrent projection) layer has a separate projection
    layer after the LSTM layer, projecting the original hidden state to a
    lower-dimensional one, which is proposed to reduce the number of total
    parameters and furthermore computational complexity for the LSTM,
    espeacially for the case that the size of output units is relative
    large (https://research.google.com/pubs/archive/43905.pdf).

    The formula is as follows:

    .. math::

        i_t & = \sigma(W_{ix}x_{t} + W_{ir}r_{t-1} + W_{ic}c_{t-1} + b_i)

        f_t & = \sigma(W_{fx}x_{t} + W_{fr}r_{t-1} + W_{fc}c_{t-1} + b_f)

        \\tilde{c_t} & = act_g(W_{cx}x_t + W_{cr}r_{t-1} + b_c)

        o_t & = \sigma(W_{ox}x_{t} + W_{or}r_{t-1} + W_{oc}c_t + b_o)

        c_t & = f_t \odot c_{t-1} + i_t \odot \\tilde{c_t}

        h_t & = o_t \odot act_h(c_t)

        r_t & = \overline{act_h}(W_{rh}h_t)

    In the above formula:

    * :math:`W`: Denotes weight matrices (e.g. :math:`W_{xi}` is \
          the matrix of weights from the input gate to the input).
    * :math:`W_{ic}`, :math:`W_{fc}`, :math:`W_{oc}`: Diagonal weight \
          matrices for peephole connections. In our implementation, \
          we use vectors to reprenset these diagonal weight matrices.
    * :math:`b`: Denotes bias vectors (e.g. :math:`b_i` is the input gate \
          bias vector).
    * :math:`\sigma`: The activation, such as logistic sigmoid function.
    * :math:`i, f, o` and :math:`c`: The input gate, forget gate, output \
          gate, and cell activation vectors, respectively, all of which have \
          the same size as the cell output activation vector :math:`h`.
    * :math:`h`: The hidden state.
    * :math:`r`: The recurrent projection of the hidden state.
    * :math:`\\tilde{c_t}`: The candidate hidden state, whose \
          computation is based on the current input and previous hidden state.
    * :math:`\odot`: The element-wise product of the vectors.
    * :math:`act_g` and :math:`act_h`: The cell input and cell output \
          activation functions and `tanh` is usually used for them.
    * :math:`\overline{act_h}`: The activation function for the projection \
          output, usually using `identity` or same as :math:`act_h`.

    Set `use_peepholes` to `False` to disable peephole connection. The formula
    is omitted here, please refer to the paper
    http://www.bioinf.jku.at/publications/older/2604.pdf for details.

    Note that these :math:`W_{xi}x_{t}, W_{xf}x_{t}, W_{xc}x_{t}, W_{xo}x_{t}`
    operations on the input :math:`x_{t}` are NOT included in this operator.
    Users can choose to use fully-connected layer before LSTMP layer.

    Args:
        input(Variable): The input of dynamic_lstmp layer, which supports
                         variable-time length input sequence. The underlying
                         tensor in this Variable is a matrix with shape
                         (T X 4D), where T is the total time steps in this
                         mini-batch, D is the hidden size.
        size(int): 4 * hidden size.
        proj_size(int): The size of projection output.
        param_attr(ParamAttr|None): The parameter attribute for the learnable
                               hidden-hidden weight and projection weight.

                               - Hidden-hidden weight = {:math:`W_{ch}, W_{ih}, \
                                                W_{fh}, W_{oh}`}.
                               - The shape of hidden-hidden weight is (P x 4D),
                                 where P is the projection size and D the hidden
                                 size.
                               - Projection weight = {:math:`W_{rh}`}.
                               - The shape of projection weight is (D x P).
        bias_attr(ParamAttr|None): The bias attribute for the learnable bias
                              weights, which contains two parts, input-hidden
                              bias weights and peephole connections weights if
                              setting `use_peepholes` to `True`.

                              1. `use_peepholes = False`
                                - Biases = {:math:`b_c, b_i, b_f, b_o`}.
                                - The shape is (1 x 4D).
                              2. `use_peepholes = True`
                                - Biases = { :math:`b_c, b_i, b_f, b_o, W_{ic}, \
                                                 W_{fc}, W_{oc}`}.
                                - The shape is (1 x 7D).
        use_peepholes(bool): Whether to enable diagonal/peephole connections,
                             default `True`.
        is_reverse(bool): Whether to compute reversed LSTM, default `False`.
        gate_activation(str): The activation for input gate, forget gate and
                              output gate. Choices = ["sigmoid", "tanh", "relu",
                              "identity"], default "sigmoid".
        cell_activation(str): The activation for cell output. Choices = ["sigmoid",
                              "tanh", "relu", "identity"], default "tanh".
        candidate_activation(str): The activation for candidate hidden state.
                              Choices = ["sigmoid", "tanh", "relu", "identity"],
                              default "tanh".
        proj_activation(str): The activation for projection output.
                              Choices = ["sigmoid", "tanh", "relu", "identity"],
                              default "tanh".
        dtype(str): Data type. Choices = ["float32", "float64"], default "float32".
        name(str|None): A name for this layer(optional). If set None, the layer
                        will be named automatically.

    Returns:
        tuple: A tuple of two output variable: the projection of hidden state, \
               and cell state of LSTMP. The shape of projection is (T x P), \
               for the cell state which is (T x D), and both LoD is the same \
               with the `input`.

    Examples:

        .. code-block:: python

            dict_dim, emb_dim = 128, 64
            data = fluid.layers.data(name='sequence', shape=[1],
                                     dtype='int32', lod_level=1)
            emb = fluid.layers.embedding(input=data, size=[dict_dim, emb_dim])
            hidden_dim, proj_dim = 512, 256
            fc_out = fluid.layers.fc(input=emb, size=hidden_dim * 4,
                                     act=None, bias_attr=None)
            proj_out, _ = fluid.layers.dynamic_lstmp(input=fc_out,
                                                     size=hidden_dim * 4,
                                                     proj_size=proj_dim,
                                                     use_peepholes=False,
                                                     is_reverse=True,
                                                     cell_activation="tanh",
                                                     proj_activation="tanh")
    """

    helper = LayerHelper('lstmp', **locals())
    size = size / 4
    weight = helper.create_parameter(
        attr=helper.param_attr, shape=[proj_size, 4 * size], dtype=dtype)
    proj_weight = helper.create_parameter(
        attr=helper.param_attr, shape=[size, proj_size], dtype=dtype)
    bias_size = [1, 7 * size]
    if not use_peepholes:
        bias_size[1] = 4 * size
    bias = helper.create_parameter(
        attr=helper.bias_attr, shape=bias_size, dtype=dtype, is_bias=True)

    projection = helper.create_tmp_variable(dtype)
    cell = helper.create_tmp_variable(dtype)
    ordered_proj0 = helper.create_tmp_variable(dtype)
    batch_hidden = helper.create_tmp_variable(dtype)
    batch_gate = helper.create_tmp_variable(dtype)
    batch_cell_pre_act = helper.create_tmp_variable(dtype)

    helper.append_op(
        type='lstmp',
        inputs={
            'Input': input,
            'Weight': weight,
            'ProjWeight': proj_weight,
            'Bias': bias
        },
        outputs={
            'Projection': projection,
            'Cell': cell,
            'OrderedP0': ordered_proj0,
            'BatchHidden': batch_hidden,
            'BatchGate': batch_gate,
            'BatchCellPreAct': batch_cell_pre_act
        },
        attrs={
            'use_peepholes': use_peepholes,
            'is_reverse': is_reverse,
            'gate_activation': gate_activation,
            'cell_activation': cell_activation,
            'candidate_activation': candidate_activation,
            'proj_activation': proj_activation
        })
    return projection, cell


def dynamic_gru(input,
                size,
                param_attr=None,
                bias_attr=None,
                is_reverse=False,
                gate_activation='sigmoid',
                candidate_activation='tanh',
                h_0=None):
    """
    **Gated Recurrent Unit (GRU) Layer**

    Refer to `Empirical Evaluation of Gated Recurrent Neural Networks on
    Sequence Modeling <https://arxiv.org/abs/1412.3555>`_ .

    The formula is as follows:

    .. math::

        u_t & = act_g(W_{ux}x_{t} + W_{uh}h_{t-1} + b_u)

        r_t & = act_g(W_{rx}x_{t} + W_{rh}h_{t-1} + b_r)

        \\tilde{h_t} & = act_c(W_{cx}x_{t} + W_{ch}(r_t \odot h_{t-1}) + b_c)

        h_t & = (1-u_t) \odot h_{t-1} + u_t \odot \\tilde{h_t}

    The :math:`\odot` is the element-wise product of the vectors. :math:`act_g`
    is the update gate and reset gate activation function and :math:`sigmoid`
    is usually used for it. :math:`act_c` is the activation function for
    candidate hidden state and :math:`tanh` is usually used for it.

    Note that these :math:`W_{ux}x_{t}, W_{rx}x_{t}, W_{cx}x_{t}` operations on
    the input :math:`x_{t}` are NOT included in this operator. Users can choose
    to use fully-connect layer before GRU layer.

    Args:
        input(Variable): The input of dynamic_gru layer, which supports
            variable-time length input sequence. The underlying tensor in this
            Variable is a matrix with shape :math:`(T \\times 3D)`, where
            :math:`T` is the total time steps in this mini-batch, :math:`D`
            is the hidden size.
        size(int): The dimension of the gru cell.
        param_attr(ParamAttr|None): The parameter attribute for the learnable
            hidden-hidden weight matrix. Note:

            - The shape of the weight matrix is :math:`(T \\times 3D)`, where
              :math:`D` is the hidden size.
            - All elements in the weight matrix can be divided into two parts.
              The first part are weights of the update gate and reset gate with
              shape :math:`(D \\times 2D)`, and the second part are weights for
              candidate hidden state with shape :math:`(D \\times D)`.
        bias_attr(ParamAttr): The parameter attribute for learnable the
            hidden-hidden bias.
        is_reverse(bool): Whether to compute reversed GRU, default
            :attr:`False`.
        gate_activation(str): The activation for update gate and reset gate.
            Choices = ["sigmoid", "tanh", "relu", "identity"], default "sigmoid".
        candidate_activation(str): The activation for candidate hidden state.
            Choices = ["sigmoid", "tanh", "relu", "identity"], default "tanh".
        h_0 (Variable): This is initial hidden state. If not set, default is
            zero. This is a tensor with shape (N x D), where N is the number of
            total time steps of input mini-batch feature and D is the hidden
            size.

    Returns:
        Variable: The hidden state of GRU. The shape is :math:`(T \\times D)`, \
            and sequence length is the same with the input.

    Examples:

        .. code-block:: python

            dict_dim, emb_dim = 128, 64
            data = fluid.layers.data(name='sequence', shape=[1],
                                     dtype='int32', lod_level=1)
            emb = fluid.layers.embedding(input=data, size=[dict_dim, emb_dim])
            hidden_dim = 512
            x = fluid.layers.fc(input=emb, size=hidden_dim * 3)
            hidden = fluid.layers.dynamic_gru(input=x, dim=hidden_dim)
    """

    helper = LayerHelper('gru', **locals())
    dtype = helper.input_dtype()

    weight = helper.create_parameter(
        attr=helper.param_attr, shape=[size, 3 * size], dtype=dtype)
    bias = helper.create_parameter(
        attr=helper.bias_attr, shape=[1, 3 * size], dtype=dtype, is_bias=True)
    batch_size = input.shape[0]
    inputs = {'Input': input, 'Weight': weight, 'Bias': bias}
    if h_0 != None:
        assert h_0.shape == (
            batch_size, size
        ), 'The shape of h0 should be(batch_size, %d)' % size
        inputs['H0'] = h_0

    hidden = helper.create_tmp_variable(dtype)
    batch_gate = helper.create_tmp_variable(dtype)
    batch_reset_hidden_prev = helper.create_tmp_variable(dtype)
    batch_hidden = helper.create_tmp_variable(dtype)

    helper.append_op(
        type='gru',
        inputs=inputs,
        outputs={
            'Hidden': hidden,
            'BatchGate': batch_gate,
            'BatchResetHiddenPrev': batch_reset_hidden_prev,
            'BatchHidden': batch_hidden
        },
        attrs={
            'is_reverse': is_reverse,
            'gate_activation': gate_activation,
            'activation': candidate_activation
        })
    return hidden


def gru_unit(input,
             hidden,
             size,
             param_attr=None,
             bias_attr=None,
             activation='tanh',
             gate_activation='sigmoid'):
    """
    GRU unit layer. The equation of a gru step is:

        .. math::
            u_t & = actGate(xu_{t} + W_u h_{t-1} + b_u)

            r_t & = actGate(xr_{t} + W_r h_{t-1} + b_r)

            m_t & = actNode(xm_t + W_c dot(r_t, h_{t-1}) + b_m)

            h_t & = dot((1-u_t), m_t) + dot(u_t, h_{t-1})

    The inputs of gru unit includes :math:`z_t`, :math:`h_{t-1}`. In terms
    of the equation above, the :math:`z_t` is split into 3 parts -
    :math:`xu_t`, :math:`xr_t` and :math:`xm_t`. This means that in order to
    implement a full GRU unit operator for an input, a fully
    connected layer has to be applied, such that :math:`z_t = W_{fc}x_t`.

    The terms :math:`u_t` and :math:`r_t` represent the update and reset gates
    of the GRU cell. Unlike LSTM, GRU has one lesser gate. However, there is
    an intermediate candidate hidden output, which is denoted by :math:`m_t`.
    This layer has three outputs :math:`h_t`, :math:`dot(r_t, h_{t-1})`
    and concatenation of :math:`u_t`, :math:`r_t` and :math:`m_t`.

    Args:
        input (Variable): The fc transformed input value of current step.
        hidden (Variable): The hidden value of lstm unit from previous step.
        size (integer): The input dimension value.
        param_attr (ParamAttr): The weight parameters for gru unit. Default: None
        bias_attr (ParamAttr): The bias parameters for gru unit. Default: None
        activation (string): The activation type for cell (actNode).
                             Default: 'tanh'
        gate_activation (string): The activation type for gates (actGate).
                                  Default: 'sigmoid'

    Returns:
        tuple: The hidden value, reset-hidden value and gate values.

    Examples:

        .. code-block:: python

             # assuming we have x_t_data and prev_hidden of size=10
             x_t = fluid.layers.fc(input=x_t_data, size=30)
             hidden_val, r_h_val, gate_val = fluid.layers.gru_unit(input=x_t,
                                                    hidden = prev_hidden)

    """
    activation_dict = dict(
        identity=0,
        sigmoid=1,
        tanh=2,
        relu=3, )
    activation = activation_dict[activation]
    gate_activation = activation_dict[gate_activation]

    helper = LayerHelper('gru_unit', **locals())
    dtype = helper.input_dtype()
    size = size / 3

    # create weight
    weight = helper.create_parameter(
        attr=helper.param_attr, shape=[size, 3 * size], dtype=dtype)

    gate = helper.create_tmp_variable(dtype)
    reset_hidden_pre = helper.create_tmp_variable(dtype)
    updated_hidden = helper.create_tmp_variable(dtype)
    inputs = {'Input': input, 'HiddenPrev': hidden, 'Weight': weight}
    # create bias
    if helper.bias_attr:
        bias_size = [1, 3 * size]
        bias = helper.create_parameter(
            attr=helper.bias_attr, shape=bias_size, dtype=dtype, is_bias=True)
        inputs['Bias'] = bias

    helper.append_op(
        type='gru_unit',
        inputs=inputs,
        outputs={
            'Gate': gate,
            'ResetHiddenPrev': reset_hidden_pre,
            'Hidden': updated_hidden,
        },
        attrs={
            'activation': 2,  # tanh
            'gate_activation': 1,  # sigmoid
        })

    return updated_hidden, reset_hidden_pre, gate


@templatedoc()
def linear_chain_crf(input, label, param_attr=None):
    """
    Linear Chain CRF.

    ${comment}

    Args:
        input(${emission_type}): ${emission_comment}
        label(${label_type}): ${label_comment}
        param_attr(ParamAttr): The attribute of the learnable parameter.

    Returns:
        ${log_likelihood_comment}

    """
    helper = LayerHelper('linear_chain_crf', **locals())
    size = input.shape[1]
    transition = helper.create_parameter(
        attr=helper.param_attr,
        shape=[size + 2, size],
        dtype=helper.input_dtype())
    alpha = helper.create_tmp_variable(dtype=helper.input_dtype())
    emission_exps = helper.create_tmp_variable(dtype=helper.input_dtype())
    transition_exps = helper.create_tmp_variable(dtype=helper.input_dtype())
    log_likelihood = helper.create_tmp_variable(dtype=helper.input_dtype())
    helper.append_op(
        type='linear_chain_crf',
        inputs={"Emission": [input],
                "Transition": transition,
                "Label": label},
        outputs={
            "Alpha": [alpha],
            "EmissionExps": [emission_exps],
            "TransitionExps": transition_exps,
            "LogLikelihood": log_likelihood
        })

    return log_likelihood


@templatedoc()
def crf_decoding(input, param_attr, label=None):
    """
    ${comment}

    Args:
        input(${emission_type}): ${emission_comment}
        param_attr(ParamAttr): The parameter attribute for training.
        label(${label_type}): ${label_comment}

    Returns:
        ${viterbi_path_comment}
    """
    helper = LayerHelper('crf_decoding', **locals())
    transition = helper.get_parameter(param_attr.name)
    viterbi_path = helper.create_tmp_variable(dtype=helper.input_dtype())
    helper.append_op(
        type='crf_decoding',
        inputs={"Emission": [input],
                "Transition": transition,
                "Label": label},
        outputs={"ViterbiPath": [viterbi_path]})

    return viterbi_path


def cos_sim(X, Y):
    """
    This function performs the cosine similarity between two tensors
    X and Y and returns that as the output.

    Args:
        X (Variable): The input X.
        Y (Variable): The input Y.

    Returns:
        Variable: the output of cosine(X, Y).
    """
    helper = LayerHelper('cos_sim', **locals())
    out = helper.create_tmp_variable(dtype=X.dtype)
    xnorm = helper.create_tmp_variable(dtype=X.dtype)
    ynorm = helper.create_tmp_variable(dtype=X.dtype)
    helper.append_op(
        type='cos_sim',
        inputs={'X': [X],
                'Y': [Y]},
        outputs={'Out': [out],
                 'XNorm': [xnorm],
                 'YNorm': [ynorm]})
    return out


def dropout(x, dropout_prob, is_test=False, seed=None, name=None):
    """
    Computes dropout.

    Drop or keep each element of `x` independently. Dropout is a regularization
    technique for reducing overfitting by preventing neuron co-adaption during
    training. The dropout operator randomly sets (according to the given dropout
    probability) the outputs of some units to zero, while others are remain
    unchanged.

    Args:
        x (Variable): The input tensor variable.
        dropout_prob (float): Probability of setting units to zero.
        is_test (bool): A flag indicating whether it is in test phrase or not.
        seed (int): A Python integer used to create random seeds. If this
                    parameter is set to None, a random seed is used.
                    NOTE: If an integer seed is given, always the same output
                    units will be dropped. DO NOT use a fixed seed in training.
        name (str|None): A name for this layer(optional). If set None, the layer
                         will be named automatically.

    Returns:
        Variable: A tensor variable is the shape with `x`.

    Examples:

        .. code-block:: python

            x = fluid.layers.data(name="data", shape=[32, 32], dtype="float32")
            droped = fluid.layers.dropout(x, dropout_prob=0.5)
    """

    helper = LayerHelper('dropout', **locals())
    out = helper.create_tmp_variable(dtype=x.dtype)
    mask = helper.create_tmp_variable(dtype=x.dtype, stop_gradient=True)
    helper.append_op(
        type='dropout',
        inputs={'X': [x]},
        outputs={'Out': [out],
                 'Mask': [mask]},
        attrs={
            'dropout_prob': dropout_prob,
            'is_test': is_test,
            'fix_seed': seed is not None,
            'seed': seed if seed is not None else 0
        })
    return out


def cross_entropy(input, label, soft_label=False):
    """
    **Cross Entropy Layer**

    This layer computes the cross entropy between `input` and `label`. It
    supports both standard cross-entropy and soft-label cross-entropy loss
    computation.

    1) One-hot cross-entropy:
        `soft_label = False`, `Label[i, 0]` indicates the class index for sample i:

        .. math::

            Y[i] = -\log(X[i, Label[i]])

    2) Soft-label cross-entropy:
        `soft_label = True`, `Label[i, j]` indicates the soft label of class j
        for sample i:

        .. math::

            Y[i] = \sum_j{-Label[i, j] * log(X[i, j])}

       Please make sure that in this case the summation of each row of `label`
       equals one.

    3) One-hot cross-entropy with vecterized `label`:
         As a special case of 2), when each row of 'label' has only one
         non-zero element which is equal to 1, soft-label cross-entropy degenerates
         to a one-hot cross-entropy with one-hot label representation.

    Args:
        input (Variable|list):  a 2-D tensor with shape [N x D], where N is the
                                batch size and D is the number of classes. This
                                input is a probability computed by the previous
                                operator, which is almost always the result of
                                a softmax operator.
        label (Variable|list): the ground truth which is a 2-D tensor. When
                               `soft_label` is set to `False`, `label` is a
                               tensor<int64> with shape [N x 1]. When
                               `soft_label` is set to `True`, `label` is a
                               tensor<float/double> with shape [N x D].
        soft_label (bool): a flag indicating whether to
                                           interpretate the given labels as soft
                                           labels, default `False`.

    Returns:
         A 2-D tensor with shape [N x 1], the cross entropy loss.

    Raises:
        `ValueError`: 1) the 1st dimension of `input` and `label` are not equal.
                      2) when `soft_label == True`, and the 2nd dimension of
                         `input` and `label` are not equal.
                      3) when `soft_label == False`, and the 2nd dimension of
                         `label` is not 1.

    Examples:
        .. code-block:: python

          predict = fluid.layers.fc(input=net, size=classdim, act='softmax')
          cost = fluid.layers.cross_entropy(input=predict, label=label)
    """
    helper = LayerHelper('cross_entropy', **locals())
    out = helper.create_tmp_variable(dtype=input.dtype)
    helper.append_op(
        type='cross_entropy',
        inputs={'X': [input],
                'Label': [label]},
        outputs={'Y': [out]},
        attrs={"soft_label": soft_label})
    return out


def square_error_cost(input, label):
    """
    **Square error cost layer**

    This layer accepts input predictions and target label and returns the
    squared error cost.

    For predictions, :math:`X`, and target labels, :math:`Y`, the equation is:

    .. math::

        Out = (X - Y)^2

    In the above equation:

        * :math:`X`: Input predictions, a tensor.
        * :math:`Y`: Input labels, a tensor.
        * :math:`Out`: Output value, same shape with :math:`X`.

    Args:
        input (Variable): Input tensor, has predictions.
        label (Variable): Label tensor, has target labels.

    Returns:
        Variable: The tensor variable storing the element-wise squared error \
                  difference of input and label.

    Examples:
        .. code-block:: python

          y = layers.data(name='y', shape=[1], dtype='float32')
          y_predict = layers.data(name='y_predict', shape=[1], dtype='float32')
          cost = layers.square_error_cost(input=y_predict, label=y)

    """
    helper = LayerHelper('square_error_cost', **locals())
    minus_out = helper.create_tmp_variable(dtype=input.dtype)
    helper.append_op(
        type='elementwise_sub',
        inputs={'X': [input],
                'Y': [label]},
        outputs={'Out': [minus_out]})

    square_out = helper.create_tmp_variable(dtype=input.dtype)
    helper.append_op(
        type='square', inputs={'X': [minus_out]},
        outputs={'Out': [square_out]})
    return square_out


@templatedoc()
def chunk_eval(input,
               label,
               chunk_scheme,
               num_chunk_types,
               excluded_chunk_types=None):
    """
    This function computes and outputs the precision, recall and
    F1-score of chunk detection.

    Args:
        input (Variable): prediction output of the network.
        label (Variable): label of the test data set.
        chunk_scheme (str): ${chunk_scheme_comment}
        num_chunk_types (int): ${num_chunk_types_comment}
        excluded_chunk_types (list): ${excluded_chunk_types_comment}

    Returns:
        tuple: tuple containing: (precision, recall, f1_score,
               num_infer_chunks, num_label_chunks,
               num_correct_chunks)
    """
    helper = LayerHelper("chunk_eval", **locals())

    # prepare output
    precision = helper.create_tmp_variable(dtype="float32")
    recall = helper.create_tmp_variable(dtype="float32")
    f1_score = helper.create_tmp_variable(dtype="float32")
    num_infer_chunks = helper.create_tmp_variable(dtype="int64")
    num_label_chunks = helper.create_tmp_variable(dtype="int64")
    num_correct_chunks = helper.create_tmp_variable(dtype="int64")

    helper.append_op(
        type="chunk_eval",
        inputs={"Inference": [input],
                "Label": [label]},
        outputs={
            "Precision": [precision],
            "Recall": [recall],
            "F1-Score": [f1_score],
            "NumInferChunks": [num_infer_chunks],
            "NumLabelChunks": [num_label_chunks],
            "NumCorrectChunks": [num_correct_chunks]
        },
        attrs={
            "num_chunk_types": num_chunk_types,
            "chunk_scheme": chunk_scheme,
            "excluded_chunk_types": excluded_chunk_types or []
        })
    return (precision, recall, f1_score, num_infer_chunks, num_label_chunks,
            num_correct_chunks)


@templatedoc()
def sequence_conv(input,
                  num_filters,
                  filter_size=3,
                  filter_stride=1,
                  padding=None,
                  bias_attr=None,
                  param_attr=None,
                  act=None):
    """
    This function creates the op for sequence_conv, using the inputs and
    other convolutional configurations for the filters and stride as given
    in the input parameters to the function.

    Args:
        input (Variable): ${x_comment}
        num_filters (int): number of filters.
        filter_size (int): the filter size (H and W).
        filter_stride (int): stride of the filter.
        padding (bool): if True, add paddings.
        bias_attr (ParamAttr|None): attributes for bias
        param_attr (ParamAttr|None): attributes for parameter
        act (str): the activation type

    Returns:
        Variable: output of sequence_conv
    """

    # FIXME(dzh) : want to unify the argument of python layer
    # function. So we ignore some unecessary attributes.
    # such as, padding_trainable, context_start.

    helper = LayerHelper('sequence_conv', **locals())
    dtype = helper.input_dtype()
    filter_shape = [filter_size * input.shape[1], num_filters]
    filter_param = helper.create_parameter(
        attr=helper.param_attr, shape=filter_shape, dtype=dtype)
    pre_bias = helper.create_tmp_variable(dtype)

    helper.append_op(
        type='sequence_conv',
        inputs={
            'X': [input],
            'Filter': [filter_param],
        },
        outputs={"Out": pre_bias},
        attrs={
            'contextStride': filter_stride,
            'contextStart': -int(filter_size / 2),
            'contextLength': filter_size
        })
    pre_act = helper.append_bias_op(pre_bias)
    return helper.append_activation(pre_act)


def sequence_softmax(input, param_attr=None, bias_attr=None, use_cudnn=True):
    """
    This function computes the softmax activation among all time-steps for each
    sequence. The dimension of each time-step should be 1. Thus, the shape of
    input Tensor can be either :math:`[N, 1]` or :math:`[N]`, where :math:`N` 
    is the sum of the length of all sequences.

    For i-th sequence in a mini-batch:

    .. math::

        Out(X[lod[i]:lod[i+1]], :) = \\frac{\exp(X[lod[i]:lod[i+1], :])}{\sum(\exp(X[lod[i]:lod[i+1], :]))}

    For example, for a mini-batch of 3 sequences with variable-length,
    each containing 2, 3, 2 time-steps, the lod of which is [0, 2, 5, 7],
    then softmax will be computed among :math:`X[0:2, :]`, :math:`X[2:5, :]`,
    :math:`X[5:7, :]`, and :math:`N` turns out to be 7.

    Args:
        input (Variable): The input variable which is a LoDTensor.
        bias_attr (ParamAttr|None): attributes for bias
        param_attr (ParamAttr|None): attributes for parameter
        use_cudnn (bool): Use cudnn kernel or not, it is valid only when the cudnn \
        library is installed. Default: True
    
    Returns:
        Variable: output of sequence_softmax

    Examples:

        .. code-block:: python

             x = fluid.layers.data(name='x', shape=[7, 1],
                              dtype='float32', lod_level=1)
             x_sequence_softmax = fluid.layers.sequence_softmax(input=x)
    """
    helper = LayerHelper('sequence_softmax', **locals())
    dtype = helper.input_dtype()
    softmax_out = helper.create_tmp_variable(dtype)
    helper.append_op(
        type="sequence_softmax",
        inputs={"X": input},
        outputs={"Out": softmax_out},
        attrs={"use_cudnn": use_cudnn})
    return softmax_out


def softmax(input, param_attr=None, bias_attr=None, use_cudnn=True, name=None):
    helper = LayerHelper('softmax', **locals())
    dtype = helper.input_dtype()
    softmax_out = helper.create_tmp_variable(dtype)
    helper.append_op(
        type="softmax",
        inputs={"X": input},
        outputs={"Out": softmax_out},
        attrs={"use_cudnn": use_cudnn})
    return softmax_out


def conv2d(input,
           num_filters,
           filter_size,
           stride=1,
           padding=0,
           dilation=1,
           groups=None,
           param_attr=None,
           bias_attr=None,
           use_cudnn=True,
           use_mkldnn=False,
           act=None,
           name=None):
    """
    The convolution2D layer calculates the output based on the input, filter
    and strides, paddings, dilations, groups parameters. Input and
    Output are in NCHW format, where N is batch size, C is the number of
    channels, H is the height of the feature, and W is the width of the feature.
    Filter is in MCHW format, where M is the number of output image channels,
    C is the number of input image channels, H is the height of the filter,
    and W is the width of the filter. If the groups is greater than 1,
    C will equal the number of input image channels divided by the groups.
    Please refer to UFLDL's `convolution
    <http://ufldl.stanford.edu/tutorial/supervised/FeatureExtractionUsingConvolution/>`_
    for more detials.
    If bias attribution and activation type are provided, bias is added to the
    output of the convolution, and the corresponding activation function is
    applied to the final result.

    For each input :math:`X`, the equation is:

    .. math::

        Out = \sigma (W \\ast X + b)

    Where:

    * :math:`X`: Input value, a tensor with NCHW format.
    * :math:`W`: Filter value, a tensor with MCHW format.
    * :math:`\\ast`: Convolution operation.
    * :math:`b`: Bias value, a 2-D tensor with shape [M, 1].
    * :math:`\\sigma`: Activation function.
    * :math:`Out`: Output value, the shape of :math:`Out` and :math:`X` may be different.

    Example:

        - Input:

          Input shape: :math:`(N, C_{in}, H_{in}, W_{in})`

          Filter shape: :math:`(C_{out}, C_{in}, H_f, W_f)`

        - Output:

          Output shape: :math:`(N, C_{out}, H_{out}, W_{out})`

        Where

        .. math::

            H_{out}&= \\frac{(H_{in} + 2 * paddings[0] - (dilations[0] * (H_f - 1) + 1))}{strides[0]} + 1 \\\\
            W_{out}&= \\frac{(W_{in} + 2 * paddings[1] - (dilations[1] * (W_f - 1) + 1))}{strides[1]} + 1

    Args:
        input (Variable): The input image with [N, C, H, W] format.
        num_filters(int): The number of filter. It is as same as the output
            image channel.
        filter_size (int|tuple|None): The filter size. If filter_size is a tuple,
            it must contain two integers, (filter_size_H, filter_size_W).
            Otherwise, the filter will be a square.
        stride (int|tuple): The stride size. If stride is a tuple, it must
            contain two integers, (stride_H, stride_W). Otherwise, the
            stride_H = stride_W = stride. Default: stride = 1.
        padding (int|tuple): The padding size. If padding is a tuple, it must
            contain two integers, (padding_H, padding_W). Otherwise, the
            padding_H = padding_W = padding. Default: padding = 0.
        dilation (int|tuple): The dilation size. If dilation is a tuple, it must
            contain two integers, (dilation_H, dilation_W). Otherwise, the
            dilation_H = dilation_W = dilation. Default: dilation = 1.
        groups (int): The groups number of the Conv2d Layer. According to grouped
            convolution in Alex Krizhevsky's Deep CNN paper: when group=2,
            the first half of the filters is only connected to the first half
            of the input channels, while the second half of the filters is only
            connected to the second half of the input channels. Default: groups=1
        param_attr (ParamAttr): The parameters to the Conv2d Layer. Default: None
        bias_attr (ParamAttr): Bias parameter for the Conv2d layer. Default: None
        use_cudnn (bool): Use cudnn kernel or not, it is valid only when the cudnn
            library is installed. Default: True
        use_mkldnn (bool): Use mkldnn kernels or not, it is valid only when compiled
            with mkldnn library. Default: False
        act (str): Activation type. Default: None
        name (str|None): A name for this layer(optional). If set None, the layer
            will be named automatically.

    Returns:
        Variable: The tensor variable storing the convolution and \
                  non-linearity activation result.

    Raises:
        ValueError: If the shapes of input, filter_size, stride, padding and
                    groups mismatch.

    Examples:
        .. code-block:: python

          data = fluid.layers.data(name='data', shape=[3, 32, 32], dtype='float32')
          conv2d = fluid.layers.conv2d(input=data, num_filters=2, filter_size=3, act="relu")
    """

    num_channels = input.shape[1]

    l_type = 'conv2d'
    if (num_channels == groups and num_filters % num_channels == 0 and
            not use_cudnn):
        l_type = 'depthwise_conv2d'

    helper = LayerHelper(l_type, **locals())
    dtype = helper.input_dtype()

    if groups is None:
        num_filter_channels = num_channels
    else:
        if num_channels % groups != 0:
            raise ValueError("num_channels must be divisible by groups.")
        num_filter_channels = num_channels / groups

    filter_size = utils.convert_to_list(filter_size, 2, 'filter_size')
    stride = utils.convert_to_list(stride, 2, 'stride')
    padding = utils.convert_to_list(padding, 2, 'padding')
    dilation = utils.convert_to_list(dilation, 2, 'dilation')

    if not isinstance(use_cudnn, bool):
        raise ValueError("use_cudnn should be True or False")

    input_shape = input.shape
    filter_shape = [num_filters, num_filter_channels] + filter_size

    def _get_default_param_initializer():
        std = (2.0 / (filter_size[0]**2 * num_channels))**0.5
        return Normal(0.0, std, 0)

    filter_param = helper.create_parameter(
        attr=helper.param_attr,
        shape=filter_shape,
        dtype=dtype,
        default_initializer=_get_default_param_initializer())

    pre_bias = helper.create_tmp_variable(dtype)

    helper.append_op(
        type=l_type,
        inputs={
            'Input': input,
            'Filter': filter_param,
        },
        outputs={"Output": pre_bias},
        attrs={
            'strides': stride,
            'paddings': padding,
            'dilations': dilation,
            'groups': groups,
            'use_cudnn': use_cudnn,
            'use_mkldnn': use_mkldnn
        })

    pre_act = helper.append_bias_op(pre_bias, dim_start=1, dim_end=2)

    return helper.append_activation(pre_act)


def conv3d(input,
           num_filters,
           filter_size,
           stride=1,
           padding=0,
           dilation=1,
           groups=None,
           param_attr=None,
           bias_attr=None,
           use_cudnn=True,
           use_mkldnn=False,
           act=None,
           name=None):
    """
    **Convlution3D Layer**

    The convolution3D layer calculates the output based on the input, filter
    and strides, paddings, dilations, groups parameters. Input(Input) and
    Output(Output) are in NCDHW format. Where N is batch size C is the number of
    channels, D is the depth of the feature, H is the height of the feature,
    and W is the width of the feature. Convlution3D is similar with Convlution2D
    but adds one dimension(depth). If bias attribution and activation type are
    provided, bias is added to the output of the convolution, and the
    corresponding activation function is applied to the final result.

    For each input :math:`X`, the equation is:

    .. math::

        Out = \sigma (W \\ast X + b)

    In the above equation:

    * :math:`X`: Input value, a tensor with NCDHW format.
    * :math:`W`: Filter value, a tensor with MCDHW format.
    * :math:`\\ast`: Convolution operation.
    * :math:`b`: Bias value, a 2-D tensor with shape [M, 1].
    * :math:`\\sigma`: Activation function.
    * :math:`Out`: Output value, the shape of :math:`Out` and :math:`X` may be different.

    Example:

        - Input:

          Input shape: :math:`(N, C_{in}, D_{in}, H_{in}, W_{in})`

          Filter shape: :math:`(C_{out}, C_{in}, D_f, H_f, W_f)`

        - Output:
          Output shape: :math:`(N, C_{out}, D_{out}, H_{out}, W_{out})`

        Where

        .. math::

            D_{out}&= \\frac{(D_{in} + 2 * paddings[0] - (dilations[0] * (D_f - 1) + 1))}{strides[0]} + 1 \\\\
            H_{out}&= \\frac{(H_{in} + 2 * paddings[1] - (dilations[1] * (H_f - 1) + 1))}{strides[1]} + 1 \\\\
            W_{out}&= \\frac{(W_{in} + 2 * paddings[2] - (dilations[2] * (W_f - 1) + 1))}{strides[2]} + 1

    Args:
        input (Variable): The input image with [N, C, D, H, W] format.
            num_filters(int): The number of filter. It is as same as the output
            image channel.
        filter_size (int|tuple|None): The filter size. If filter_size is a tuple,
            it must contain three integers, (filter_size_D, filter_size_H, filter_size_W).
            Otherwise, the filter will be a square.
        stride (int|tuple): The stride size. If stride is a tuple, it must
            contain three integers, (stride_D, stride_H, stride_W). Otherwise, the
            stride_D = stride_H = stride_W = stride. Default: stride = 1.
        padding (int|tuple): The padding size. If padding is a tuple, it must
            contain three integers, (padding_D, padding_H, padding_W). Otherwise, the
            padding_D = padding_H = padding_W = padding. Default: padding = 0.
        dilation (int|tuple): The dilation size. If dilation is a tuple, it must
            contain three integers, (dilation_D, dilation_H, dilation_W). Otherwise, the
            dilation_D = dilation_H = dilation_W = dilation. Default: dilation = 1.
        groups (int): The groups number of the Conv3d Layer. According to grouped
            convolution in Alex Krizhevsky's Deep CNN paper: when group=2,
            the first half of the filters is only connected to the first half
            of the input channels, while the second half of the filters is only
            connected to the second half of the input channels. Default: groups=1
        param_attr (ParamAttr): The parameters to the Conv3d Layer. Default: None
        bias_attr (ParamAttr): Bias parameter for the Conv3d layer. Default: None
        use_cudnn (bool): Use cudnn kernel or not, it is valid only when the cudnn
            library is installed. Default: True
        use_mkldnn (bool): Use mkldnn kernels or not.
        act (str): Activation type. Default: None
        name (str|None): A name for this layer(optional). If set None, the layer
            will be named automatically.

    Returns:
        Variable: The tensor variable storing the convolution and \
                  non-linearity activation result.

    Raises:
        ValueError: If the shapes of input, filter_size, stride, padding and
                    groups mismatch.

    Examples:
        .. code-block:: python

          data = fluid.layers.data(name='data', shape=[3, 12, 32, 32], dtype='float32')
          conv3d = fluid.layers.conv3d(input=data, num_filters=2, filter_size=3, act="relu")
    """

    l_type = 'conv3d'

    helper = LayerHelper(l_type, **locals())
    dtype = helper.input_dtype()

    num_channels = input.shape[1]

    if groups is None:
        num_filter_channels = num_channels
    else:
        if num_channels % groups != 0:
            raise ValueError("num_channels must be divisible by groups.")
        num_filter_channels = num_channels / groups

    filter_size = utils.convert_to_list(filter_size, 3, 'filter_size')
    stride = utils.convert_to_list(stride, 3, 'stride')
    padding = utils.convert_to_list(padding, 3, 'padding')
    dilation = utils.convert_to_list(dilation, 3, 'dilation')

    if not isinstance(use_cudnn, bool):
        raise ValueError("use_cudnn should be True or False")

    input_shape = input.shape
    filter_shape = [num_filters, num_filter_channels] + filter_size

    def _get_default_param_initializer():
        std = (2.0 / (filter_size[0]**3 * num_channels))**0.5
        return Normal(0.0, std, 0)

    filter_param = helper.create_parameter(
        attr=helper.param_attr,
        shape=filter_shape,
        dtype=dtype,
        default_initializer=_get_default_param_initializer())

    pre_bias = helper.create_tmp_variable(dtype)

    helper.append_op(
        type=l_type,
        inputs={
            'Input': input,
            'Filter': filter_param,
        },
        outputs={"Output": pre_bias},
        attrs={
            'strides': stride,
            'paddings': padding,
            'dilations': dilation,
            'groups': groups,
            'use_cudnn': use_cudnn,
            'use_mkldnn': use_mkldnn
        })

    pre_act = helper.append_bias_op(pre_bias, dim_start=1, dim_end=2)

    return helper.append_activation(pre_act)


def sequence_pool(input, pool_type):
    """
    This function add the operator for sequence pooling.
    It pools features of all time-steps of each instance, and is applied
    on top of the input using pool_type mentioned in the parameters.

    It supports four pool_type:

    - average: :math:`Out[i] = \\frac{\sum_i X_i}{N}`
    - sum:     :math:`Out[i] = \sum_jX_{ij}`
    - sqrt:    :math:`Out[i] = \\frac{\sum_jX_{ij}}{\sqrt{len(X_i)}}`
    - max:     :math:`Out[i] = max(X_i)`

    .. code-block:: text

       x is a 1-level LoDTensor:
         x.lod = [[2, 3, 2]]
         x.data = [1, 3, 2, 4, 6, 5, 1]
         x.dims = [7, 1]

       then output is a Tensor:
         out.dim = [3, 1]
         with condition len(x.lod[-1]) == out.dims[0]

       for different pool_type:
         average: out.data = [2, 4, 3], where 2=(1+3)/2, 4=(2+4+6)/3, 3=(5+1)/2
         sum    : out.data = [4, 12, 6], where 4=1+3, 12=2+4+6, 6=5+1
         sqrt   : out.data = [2.82, 6.93, 4.24], where 2.82=(1+3)/sqrt(2),
                    6.93=(2+4+6)/sqrt(3), 4.24=(5+1)/sqrt(2)
         max    : out.data = [3, 6, 5], where 3=max(1,3), 6=max(2,4,6), 5=max(5,1)
         last   : out.data = [3, 6, 1], where 3=last(1,3), 6=last(2,4,6), 1=last(5,1)
         first  : out.data = [1, 2, 5], where 1=first(1,3), 2=first(2,4,6), 5=first(5,1)

    Args:
        input(variable): The input variable which is a LoDTensor.
        pool_type (string): The pooling type of sequence_pool.
            It supports average, sum, sqrt and max.

    Returns:
        The sequence pooling variable which is a Tensor.

    Examples:

        .. code-block:: python

             x = fluid.layers.data(name='x', shape=[7, 1],
                              dtype='float32', lod_level=1)
             avg_x = fluid.layers.sequence_pool(input=x, pool_type='average')
             sum_x = fluid.layers.sequence_pool(input=x, pool_type='sum')
             sqrt_x = fluid.layers.sequence_pool(input=x, pool_type='sqrt')
             max_x = fluid.layers.sequence_pool(input=x, pool_type='max')
             last_x = fluid.layers.sequence_pool(input=x, pool_type='last')
             first_x = fluid.layers.sequence_pool(input=x, pool_type='first')
    """
    helper = LayerHelper('sequence_pool', **locals())
    dtype = helper.input_dtype()
    pool_out = helper.create_tmp_variable(dtype)
    max_index = helper.create_tmp_variable(dtype)

    helper.append_op(
        type="sequence_pool",
        inputs={"X": input},
        outputs={"Out": pool_out,
                 "MaxIndex": max_index},
        attrs={"pooltype": pool_type.upper()})

    # when pool_type is max, variable max_index is initialized,
    # so we stop the gradient explicitly here
    if pool_type == 'max':
        max_index.stop_gradient = True

    return pool_out


def sequence_first_step(input):
    """
    This function gets the first step of sequence.

    .. code-block:: text

       x is a 1-level LoDTensor:
         x.lod = [[2, 3, 2]]
         x.data = [1, 3, 2, 4, 6, 5, 1]
         x.dims = [7, 1]

       then output is a Tensor:
         out.dim = [3, 1]
         with condition len(x.lod[-1]) == out.dims[0]
         out.data = [1, 2, 5], where 1=first(1,3), 2=first(2,4,6), 5=first(5,1)

    Args:
        input(variable): The input variable which is a LoDTensor.

    Returns:
        The sequence's first step variable which is a Tensor.

    Examples:

        .. code-block:: python

             x = fluid.layers.data(name='x', shape=[7, 1],
                              dtype='float32', lod_level=1)
             x_first_step = fluid.layers.sequence_first_step(input=x)
    """
    return sequence_pool(input=input, pool_type="first")


def sequence_last_step(input):
    """
    This function gets the last step of sequence.

    .. code-block:: text

       x is a 1-level LoDTensor:
         x.lod = [[2, 3, 2]]
         x.data = [1, 3, 2, 4, 6, 5, 1]
         x.dims = [7, 1]

       then output is a Tensor:
         out.dim = [3, 1]
         with condition len(x.lod[-1]) == out.dims[0]
         out.data = [3, 6, 1], where 3=last(1,3), 6=last(2,4,6), 1=last(5,1)

    Args:
        input(variable): The input variable which is a LoDTensor.

    Returns:
        The sequence's last step variable which is a Tensor.

    Examples:

        .. code-block:: python

             x = fluid.layers.data(name='x', shape=[7, 1],
                              dtype='float32', lod_level=1)
             x_last_step = fluid.layers.sequence_last_step(input=x)
    """
    return sequence_pool(input=input, pool_type="last")


@templatedoc()
def pool2d(input,
           pool_size=-1,
           pool_type="max",
           pool_stride=1,
           pool_padding=0,
           global_pooling=False,
           use_cudnn=True,
           ceil_mode=False,
           use_mkldnn=False,
           name=None):
    """
    ${comment}

    Args:
        input (Variable): The input tensor of pooling operator. The format of 
                          input tensor is NCHW, where N is batch size, C is 
                          the number of channels, H is the height of the 
                          feature, and W is the width of the feature.
        pool_size (int): The side length of pooling windows. All pooling 
                         windows are squares with pool_size on a side.
        pool_type: ${pooling_type_comment}
        pool_stride (int): stride of the pooling layer.
        pool_padding (int): padding size.
        global_pooling: ${global_pooling_comment}
        use_cudnn: ${use_cudnn_comment}
        ceil_mode: ${ceil_mode_comment}
        use_mkldnn: ${use_mkldnn_comment}
        name (str|None): A name for this layer(optional). If set None, the 
                        layer will be named automatically.

    Returns:
        Variable: The pooling result.

    Raises:
        ValueError: If 'pool_type' is not "max" nor "avg"
        ValueError: If 'global_pooling' is False and 'pool_size' is -1
        ValueError: If 'use_cudnn' is not a bool value.

    Examples:

        .. code-block:: python

          data = fluid.layers.data(
              name='data', shape=[3, 32, 32], dtype='float32')
          conv2d = fluid.layers.pool2d(
                            input=data, 
                            pool_size=2, 
                            pool_type='max', 
                            pool_stride=1, 
                            global_pooling=False)
    """
    if pool_type not in ["max", "avg"]:
        raise ValueError(
            "Unknown pool_type: '%s'. It can only be 'max' or 'avg'.",
            str(pool_type))

    if global_pooling is False and pool_size == -1:
        raise ValueError(
            "When the global_pooling is False, pool_size must be passed "
            "and be a valid value. Received pool_size: " + str(pool_size))

    pool_size = utils.convert_to_list(pool_size, 2, 'pool_size')
    pool_padding = utils.convert_to_list(pool_padding, 2, 'pool_padding')
    pool_stride = utils.convert_to_list(pool_stride, 2, 'pool_stride')

    if not isinstance(use_cudnn, bool):
        raise ValueError("use_cudnn should be True or False")

    l_type = 'pool2d'

    helper = LayerHelper(l_type, **locals())
    dtype = helper.input_dtype()
    pool_out = helper.create_tmp_variable(dtype)

    helper.append_op(
        type=l_type,
        inputs={"X": input},
        outputs={"Out": pool_out},
        attrs={
            "pooling_type": pool_type,
            "ksize": pool_size,
            "global_pooling": global_pooling,
            "strides": pool_stride,
            "paddings": pool_padding,
            "use_cudnn": use_cudnn,
            "ceil_mode": ceil_mode,
            "use_mkldnn": use_mkldnn
        })

    return pool_out


def pool3d(input,
           pool_size=-1,
           pool_type="max",
           pool_stride=1,
           pool_padding=0,
           global_pooling=False,
           use_cudnn=True,
           ceil_mode=False,
           use_mkldnn=False,
           name=None):
    """
    This function adds the operator for pooling in 3-dimensions, using the
    pooling configurations mentioned in input parameters.

    Args:
        input (Variable): ${input_comment}
        pool_size (int): ${ksize_comment}
        pool_type (str): ${pooling_type_comment}
        pool_stride (int): stride of the pooling layer.
        pool_padding (int): padding size.
        global_pooling (bool): ${global_pooling_comment}
        use_cudnn (bool): ${use_cudnn_comment}
        ceil_mode (bool): ${ceil_mode_comment}
        use_mkldnn (bool): ${use_mkldnn_comment}
        name (str): A name for this layer(optional). If set None, the layer
            will be named automatically.

    Returns:
        Variable: output of pool3d layer.
    """
    if pool_type not in ["max", "avg"]:
        raise ValueError(
            "Unknown pool_type: '%s'. It can only be 'max' or 'avg'.",
            str(pool_type))

    if global_pooling is False and pool_size == -1:
        raise ValueError(
            "When the global_pooling is False, pool_size must be passed "
            "and be a valid value. Received pool_size: " + str(pool_size))

    pool_size = utils.convert_to_list(pool_size, 3, 'pool_size')
    pool_padding = utils.convert_to_list(pool_padding, 3, 'pool_padding')
    pool_stride = utils.convert_to_list(pool_stride, 3, 'pool_stride')

    if not isinstance(use_cudnn, bool):
        raise ValueError("use_cudnn should be True or False")

    l_type = "pool3d"
    helper = LayerHelper(l_type, **locals())
    dtype = helper.input_dtype()
    pool_out = helper.create_tmp_variable(dtype)

    helper.append_op(
        type=l_type,
        inputs={"X": input},
        outputs={"Out": pool_out},
        attrs={
            "pooling_type": pool_type,
            "ksize": pool_size,
            "global_pooling": global_pooling,
            "strides": pool_stride,
            "paddings": pool_padding,
            "use_cudnn": use_cudnn,
            "ceil_mode": ceil_mode,
            "use_mkldnn": use_mkldnn
        })

    return pool_out


def batch_norm(input,
               act=None,
               is_test=False,
               momentum=0.9,
               epsilon=1e-05,
               param_attr=None,
               bias_attr=None,
               data_layout='NCHW',
               in_place=False,
               use_mkldnn=False,
               name=None,
               moving_mean_name=None,
               moving_variance_name=None,
               do_model_average_for_mean_and_var=False):
    """
    This function helps create an operator to implement
    the BatchNorm layer using the configurations from the input parameters.

    Args:
        input (Variable): the input variable.
        act (str): activation type
        is_test (bool): whether to run batch_norm as test mode.
        momentum (float): momentum
        epsilon (float): epsilon, default 1e-05
        param_attr (ParamAttr|None): attributes for parameter
        bias_attr (ParamAttr|None): attributes for bias
        data_layout (str): data layout, default NCHW
        in_place (bool): if True, do not create tmp variable
        use_mkldnn (bool): ${use_mkldnn_comment}
        name (str): The name of this layer. It is optional.
        moving_mean_name (str): The name of moving mean variable name, optional.
        moving_variance_name (str): The name of moving variance name, optional.
        do_model_average_for_mean_and_var (bool):

    Returns:
        Variable: output of batch_norm layer.
    """
    helper = LayerHelper('batch_norm', **locals())
    dtype = helper.input_dtype()

    input_shape = input.shape
    if data_layout == 'NCHW':
        channel_num = input_shape[1]
    else:
        if data_layout == 'NHWC':
            channel_num = input_shape[-1]
        else:
            raise ValueError("unsupported data layout:" + data_layout)

    param_shape = [channel_num]

    # create parameter
    scale = helper.create_parameter(
        attr=helper.param_attr,
        shape=param_shape,
        dtype=dtype,
        default_initializer=Constant(1.0))

    bias = helper.create_parameter(
        attr=helper.bias_attr, shape=param_shape, dtype=dtype, is_bias=True)

    mean = helper.create_parameter(
        attr=ParamAttr(
            name=moving_mean_name,
            initializer=Constant(0.0),
            trainable=False,
            do_model_average=do_model_average_for_mean_and_var),
        shape=param_shape,
        dtype=input.dtype)
    mean.stop_gradient = True

    variance = helper.create_parameter(
        attr=ParamAttr(
            name=moving_variance_name,
            initializer=Constant(1.0),
            trainable=False,
            do_model_average=do_model_average_for_mean_and_var),
        shape=param_shape,
        dtype=input.dtype)
    variance.stop_gradient = True

    # create output
    # mean and mean_out share the same memory
    mean_out = mean
    # variance and variance out share the same memory
    variance_out = variance
    saved_mean = helper.create_tmp_variable(dtype=dtype, stop_gradient=True)
    saved_variance = helper.create_tmp_variable(dtype=dtype, stop_gradient=True)

    batch_norm_out = input if in_place else helper.create_tmp_variable(dtype)

    helper.append_op(
        type="batch_norm",
        inputs={
            "X": input,
            "Scale": scale,
            "Bias": bias,
            "Mean": mean,
            "Variance": variance
        },
        outputs={
            "Y": batch_norm_out,
            "MeanOut": mean_out,
            "VarianceOut": variance_out,
            "SavedMean": saved_mean,
            "SavedVariance": saved_variance
        },
        attrs={
            "momentum": momentum,
            "epsilon": epsilon,
            "is_test": is_test,
            "use_mkldnn": use_mkldnn
        })

    return helper.append_activation(batch_norm_out)


@templatedoc()
def layer_norm(input,
               scale=True,
               shift=True,
               begin_norm_axis=1,
               epsilon=1e-05,
               param_attr=None,
               bias_attr=None,
               act=None,
               name=None):
    """
    ${comment}

    The formula is as follows:

    ..  math::

        \\mu & = \\frac{1}{H}\\sum_{i=1}^{H} a_i

        \\sigma & = \\sqrt{\\frac{1}{H}\sum_{i=1}^{H}(a_i - \\mu)^2}

        h & = f(\\frac{g}{\\sigma}(a - \\mu) + b)

    * :math:`a`: the vector representation of the summed inputs to the neurons
    in that layer.

    * :math:`H`: the number of hidden units in a layers

    * :math:`g`: the trainable scale parameter.

    * :math:`b`: the trainable bias parameter.

    Args:
        input(Variable): The input tensor variable.
        scale(bool): Whether to learn the adaptive gain :math:`g` after
            normalization.
        shift(bool): Whether to learn the adaptive bias :math:`b` after
            normalization.
        begin_norm_axis(bool): The normalization will be performed along
            dimensions from :attr:`begin_norm_axis` to :attr:`rank(input)`.
        epsilon(float): The small value added to the variance to prevent
            division by zero.
        param_attr(ParamAttr|None): The parameter attribute for the learnable
            gain :math:`g`.
        bias_attr(ParamAttr|None): The parameter attribute for the learnable
            bias :math:`b`.
        act(str): Activation to be applied to the output of layer normalizaiton.
        name (str): The name of this layer. It is optional.

    Returns:
        ${y_comment}

    Examples:

        >>> data = fluid.layers.data(name='data', shape=[3, 32, 32],
        >>>                          dtype='float32')
        >>> x = fluid.layers.layer_norm(input=data, begin_norm_axis=1)
    """
    helper = LayerHelper('layer_norm', **locals())
    dtype = helper.input_dtype()

    # create intput and parameters
    inputs = {'X': input}
    input_shape = input.shape
    param_shape = [reduce(lambda x, y: x * y, input_shape[begin_norm_axis:])]
    if scale:
        scale = helper.create_parameter(
            attr=helper.param_attr,
            shape=param_shape,
            dtype=dtype,
            default_initializer=Constant(1.0))
        inputs['Scale'] = scale
    if shift:
        assert bias_attr is not False
        bias = helper.create_parameter(
            attr=helper.bias_attr, shape=param_shape, dtype=dtype, is_bias=True)
        inputs['Bias'] = bias

    # create output
    mean_out = helper.create_tmp_variable(dtype=dtype, stop_gradient=True)
    variance_out = helper.create_tmp_variable(dtype=dtype, stop_gradient=True)
    layer_norm_out = helper.create_tmp_variable(dtype)

    helper.append_op(
        type="layer_norm",
        inputs=inputs,
        outputs={
            "Y": layer_norm_out,
            "Mean": mean_out,
            "Variance": variance_out,
        },
        attrs={"epsilon": epsilon,
               "begin_norm_axis": begin_norm_axis})

    return helper.append_activation(layer_norm_out)


def beam_search_decode(ids, scores, name=None):
    """
    ${beam_search_decode}

    Args:
        ids (Variable): ${ids_comment}
        scores (Variable): ${scores_comment}
        name (str): The name of this layer. It is optional.

    Returns:
        tuple: a tuple of two output variable: sentence_ids, sentence_scores
    """
    helper = LayerHelper('beam_search_decode', **locals())
    sentence_ids = helper.create_tmp_variable(dtype=ids.dtype)
    sentence_scores = helper.create_tmp_variable(dtype=ids.dtype)

    helper.append_op(
        type="beam_search_decode",
        inputs={"Ids": ids,
                "Scores": scores},
        outputs={
            "SentenceIds": sentence_ids,
            "SentenceScores": sentence_scores
        })

    return sentence_ids, sentence_scores


def conv2d_transpose(input,
                     num_filters,
                     output_size=None,
                     filter_size=None,
                     padding=0,
                     stride=1,
                     dilation=1,
                     groups=None,
                     param_attr=None,
                     bias_attr=None,
                     use_cudnn=True,
                     act=None,
                     name=None):
    """
    **Convlution2D transpose layer**

    The convolution2D transpose layer calculates the output based on the input,
    filter, and dilations, strides, paddings. Input(Input) and output(Output)
    are in NCHW format. Where N is batch size, C is the number of channels,
    H is the height of the feature, and W is the width of the feature.
    Parameters(dilations, strides, paddings) are two elements. These two elements
    represent height and width, respectively. The details of convolution transpose
    layer, please refer to the following explanation and references
    `therein <http://www.matthewzeiler.com/wp-content/uploads/2017/07/cvpr2010.pdf>`_.
    If bias attribution and activation type are provided, bias is added to
    the output of the convolution, and the corresponding activation function
    is applied to the final result.

    For each input :math:`X`, the equation is:

    .. math::

        Out = \sigma (W \\ast X + b)

    Where:

    * :math:`X`: Input value, a tensor with NCHW format.
    * :math:`W`: Filter value, a tensor with MCHW format.
    * :math:`\\ast`: Convolution operation.
    * :math:`b`: Bias value, a 2-D tensor with shape [M, 1].
    * :math:`\\sigma`: Activation function.
    * :math:`Out`: Output value, the shape of :math:`Out` and :math:`X` may be different.

    Example:

        - Input:

          Input shape: :math:`(N, C_{in}, H_{in}, W_{in})`

          Filter shape: :math:`(C_{in}, C_{out}, H_f, W_f)`

        - Output:

          Output shape: :math:`(N, C_{out}, H_{out}, W_{out})`

        Where

        .. math::

           H_{out} &= (H_{in} - 1) * strides[0] - 2 * paddings[0] + dilations[0] * (H_f - 1) + 1 \\\\
           W_{out} &= (W_{in} - 1) * strides[1] - 2 * paddings[1] + dilations[1] * (W_f - 1) + 1

    Args:
        input(Variable): The input image with [N, C, H, W] format.
        num_filters(int): The number of the filter. It is as same as the output
            image channel.
        output_size(int|tuple|None): The output image size. If output size is a
            tuple, it must contain two integers, (image_H, image_W). This
            parameter only works when filter_size is None.
        filter_size(int|tuple|None): The filter size. If filter_size is a tuple,
            it must contain two integers, (filter_size_H, filter_size_W).
            Otherwise, the filter will be a square. None if use output size to
            calculate filter_size.
        padding(int|tuple): The padding size. If padding is a tuple, it must
            contain two integers, (padding_H, padding_W). Otherwise, the
            padding_H = padding_W = padding. Default: padding = 0.
        stride(int|tuple): The stride size. If stride is a tuple, it must
            contain two integers, (stride_H, stride_W). Otherwise, the
            stride_H = stride_W = stride. Default: stride = 1.
        dilation(int|tuple): The dilation size. If dilation is a tuple, it must
            contain two integers, (dilation_H, dilation_W). Otherwise, the
            dilation_H = dilation_W = dilation. Default: dilation = 1.
        groups(int): The groups number of the Conv2d transpose layer. Inspired by
            grouped convolution in Alex Krizhevsky's Deep CNN paper, in which
            when group=2, the first half of the filters is only connected to the
            first half of the input channels, while the second half of the
            filters is only connected to the second half of the input channels.
            Default: groups=1
        param_attr(ParamAttr): The parameters to the Conv2d_transpose Layer.
                               Default: None
        bias_attr(ParamAttr): Bias parameter for the Conv2d layer. Default: None
        use_cudnn(bool): Use cudnn kernel or not, it is valid only when the cudnn
            library is installed. Default: True
        act(str): Activation type. Default: None
        name(str|None): A name for this layer(optional). If set None, the layer
            will be named automatically.

    Returns:
        Variable: The tensor variable storing the convolution transpose result.

    Raises:
        ValueError: If the shapes of input, filter_size, stride, padding and
                    groups mismatch.

    Examples:
       .. code-block:: python

          data = fluid.layers.data(name='data', shape=[3, 32, 32], dtype='float32')
          conv2d_transpose = fluid.layers.conv2d_transpose(input=data, num_filters=2, filter_size=3)
    """
    helper = LayerHelper("conv2d_transpose", **locals())
    if not isinstance(input, Variable):
        raise TypeError("Input of conv2d_transpose must be Variable")
    input_channel = input.shape[1]

    padding = utils.convert_to_list(padding, 2, 'padding')
    stride = utils.convert_to_list(stride, 2, 'stride')
    dilation = utils.convert_to_list(dilation, 2, 'dilation')

    if not isinstance(use_cudnn, bool):
        raise ValueError("use_cudnn should be True or False")

    if filter_size is None:
        if output_size is None:
            raise ValueError("output_size must be set when filter_size is None")
        if isinstance(output_size, int):
            output_size = [output_size, output_size]

        h_in = input.shape[2]
        w_in = input.shape[3]

        filter_size_h = (output_size[0] - (h_in - 1) * stride[0] + 2 *
                         padding[0] - 1) / dilation[0] + 1
        filter_size_w = (output_size[1] - (w_in - 1) * stride[1] + 2 *
                         padding[1] - 1) / dilation[1] + 1
        filter_size = [filter_size_h, filter_size_w]
    else:
        filter_size = utils.convert_to_list(filter_size, 2,
                                            'conv2d_transpose.filter_size')

    groups = 1 if groups is None else groups
    filter_shape = [input_channel, num_filters / groups] + filter_size
    img_filter = helper.create_parameter(
        dtype=input.dtype, shape=filter_shape, attr=helper.param_attr)

    pre_bias = helper.create_tmp_variable(dtype=input.dtype)
    helper.append_op(
        type='conv2d_transpose',
        inputs={'Input': [input],
                'Filter': [img_filter]},
        outputs={'Output': pre_bias},
        attrs={
            'strides': stride,
            'paddings': padding,
            'dilations': dilation,
            'groups': groups,
            'use_cudnn': use_cudnn
        })

    pre_act = helper.append_bias_op(pre_bias, dim_start=1, dim_end=2)
    out = helper.append_activation(pre_act)
    return out


def conv3d_transpose(input,
                     num_filters,
                     output_size=None,
                     filter_size=None,
                     padding=0,
                     stride=1,
                     dilation=1,
                     groups=None,
                     param_attr=None,
                     bias_attr=None,
                     use_cudnn=True,
                     act=None,
                     name=None):
    """
    **Convlution3D transpose layer**

    The convolution3D transpose layer calculates the output based on the input,
    filter, and dilations, strides, paddings. Input(Input) and output(Output)
    are in NCDHW format. Where N is batch size, C is the number of channels,
    D is the depth of the feature, H is the height of the feature, and W
    is the width of the feature. Parameters(dilations, strides, paddings) are
    two elements. These two elements represent height and width, respectively.
    The details of convolution transpose layer, please refer to the following
    explanation and references `therein <http://www.matthewzeiler.com/wp-content/uploads/2017/07/cvpr2010.pdf>`_.
    If bias attribution and activation type are provided, bias is added to
    the output of the convolution, and the corresponding activation function
    is applied to the final result.

    For each input :math:`X`, the equation is:

    .. math::

        Out = \sigma (W \\ast X + b)

    In the above equation:

    * :math:`X`: Input value, a tensor with NCDHW format.
    * :math:`W`: Filter value, a tensor with MCDHW format.
    * :math:`\\ast`: Convolution operation.
    * :math:`b`: Bias value, a 2-D tensor with shape [M, 1].
    * :math:`\\sigma`: Activation function.
    * :math:`Out`: Output value, the shape of :math:`Out` and :math:`X` may be different.

    Example:

        - Input:

          Input shape: :math:`(N, C_{in}, D_{in}, H_{in}, W_{in})`

          Filter shape: :math:`(C_{in}, C_{out}, D_f, H_f, W_f)`

        - Output:

          Output shape: :math:`(N, C_{out}, D_{out}, H_{out}, W_{out})`

        Where

        .. math::

           D_{out} &= (D_{in} - 1) * strides[0] - 2 * paddings[0] + dilations[0] * (D_f - 1) + 1 \\\\
           H_{out} &= (H_{in} - 1) * strides[1] - 2 * paddings[1] + dilations[1] * (H_f - 1) + 1 \\\\
           W_{out} &= (W_{in} - 1) * strides[2] - 2 * paddings[2] + dilations[2] * (W_f - 1) + 1

    Args:
        input(Variable): The input image with [N, C, D, H, W] format.
        num_filters(int): The number of the filter. It is as same as the output
            image channel.
        output_size(int|tuple|None): The output image size. If output size is a
            tuple, it must contain three integers, (image_D, image_H, image_W). This
            parameter only works when filter_size is None.
        filter_size(int|tuple|None): The filter size. If filter_size is a tuple,
            it must contain three integers, (filter_size_D, filter_size_H, filter_size_W).
            Otherwise, the filter will be a square. None if use output size to
            calculate filter_size.
        padding(int|tuple): The padding size. If padding is a tuple, it must
            contain three integers, (padding_D, padding_H, padding_W). Otherwise, the
            padding_D = padding_H = padding_W = padding. Default: padding = 0.
        stride(int|tuple): The stride size. If stride is a tuple, it must
            contain three integers, (stride_D, stride_H, stride_W). Otherwise, the
            stride_D = stride_H = stride_W = stride. Default: stride = 1.
        dilation(int|tuple): The dilation size. If dilation is a tuple, it must
            contain three integers, (dilation_D, dilation_H, dilation_W). Otherwise, the
            dilation_D = dilation_H = dilation_W = dilation. Default: dilation = 1.
        groups(int): The groups number of the Conv3d transpose layer. Inspired by
            grouped convolution in Alex Krizhevsky's Deep CNN paper, in which
            when group=2, the first half of the filters is only connected to the
            first half of the input channels, while the second half of the
            filters is only connected to the second half of the input channels.
            Default: groups=1
        param_attr(ParamAttr): The parameters to the Conv3d_transpose Layer.
            Default: None
        bias_attr(ParamAttr): Bias parameter for the Conv3d layer. Default: None
        use_cudnn(bool): Use cudnn kernel or not, it is valid only when the cudnn
            library is installed. Default: True
        act(str): Activation type. Default: None
        name(str|None): A name for this layer(optional). If set None, the layer
            will be named automatically.

    Returns:
        Variable: The tensor variable storing the convolution transpose result.

    Raises:
        ValueError: If the shapes of input, filter_size, stride, padding and
                    groups mismatch.

    Examples:
       .. code-block:: python

          data = fluid.layers.data(name='data', shape=[3, 12, 32, 32], dtype='float32')
          conv3d_transpose = fluid.layers.conv3d_transpose(input=data, num_filters=2, filter_size=3)
    """
    l_type = "conv3d_transpose"
    helper = LayerHelper(l_type, **locals())
    if not isinstance(input, Variable):
        raise TypeError("Input of conv3d_transpose must be Variable")
    input_channel = input.shape[1]

    padding = utils.convert_to_list(padding, 3, 'padding')
    stride = utils.convert_to_list(stride, 3, 'stride')
    dilation = utils.convert_to_list(dilation, 3, 'dilation')

    if not isinstance(use_cudnn, bool):
        raise ValueError("use_cudnn should be True or False")

    if filter_size is None:
        if output_size is None:
            raise ValueError("output_size must be set when filter_size is None")
        if isinstance(output_size, int):
            output_size = [output_size, output_size]

        d_in = input.shape[2]
        h_in = input.shape[3]
        w_in = input.shape[4]

        filter_size_d = (output_size[0] - (d_in - 1) * stride[0] + 2 *
                         padding[0] - 1) / dilation[0] + 1
        filter_size_h = (output_size[1] - (h_in - 1) * stride[1] + 2 *
                         padding[1] - 1) / dilation[1] + 1
        filter_size_w = (output_size[2] - (w_in - 1) * stride[2] + 2 *
                         padding[2] - 1) / dilation[2] + 1
        filter_size = [filter_size_d, filter_size_h, filter_size_w]
    else:
        filter_size = utils.convert_to_list(filter_size, 3,
                                            'conv3d_transpose.filter_size')

    groups = 1 if groups is None else groups
    filter_shape = [input_channel, num_filters / groups] + filter_size
    img_filter = helper.create_parameter(
        dtype=input.dtype, shape=filter_shape, attr=helper.param_attr)

    pre_bias = helper.create_tmp_variable(dtype=input.dtype)
    helper.append_op(
        type=l_type,
        inputs={'Input': [input],
                'Filter': [img_filter]},
        outputs={'Output': pre_bias},
        attrs={
            'strides': stride,
            'paddings': padding,
            'dilations': dilation,
            'groups': groups,
            'use_cudnn': use_cudnn
        })

    pre_act = helper.append_bias_op(pre_bias, dim_start=1, dim_end=2)
    out = helper.append_activation(pre_act)
    return out


def sequence_expand(x, y, ref_level=-1, name=None):
    """Sequence Expand Layer. This layer will expand the input variable **x**
    according to specified level lod of **y**. Please note that lod level of
    **x** is at most 1 and rank of **x** is at least 2. When rank of **x**
    is greater than 2, then it would be viewed as a 2-D tensor.
    Following examples will explain how sequence_expand works:

    .. code-block:: text

        * Case 1
            x is a LoDTensor:
                x.lod  = [[2,        2]]
                x.data = [[a], [b], [c], [d]]
                x.dims = [4, 1]

            y is a LoDTensor:
                y.lod = [[2,    2],
                         [3, 3, 1, 1]]

            ref_level: 0

            then output is a 1-level LoDTensor:
                out.lod =  [[2,        2,        2,        2]]
                out.data = [[a], [b], [a], [b], [c], [d], [c], [d]]
                out.dims = [8, 1]

        * Case 2
            x is a Tensor:
                x.data = [[a], [b], [c]]
                x.dims = [3, 1]

            y is a LoDTensor:
                y.lod = [[2, 0, 3]]

            ref_level: -1

            then output is a Tensor:
                out.data = [[a], [a], [c], [c], [c]]
                out.dims = [5, 1]
    Args:
        x (Variable): The input variable which is a Tensor or LoDTensor.
        y (Variable): The input variable which is a LoDTensor.
        ref_level (int): Lod level of `y` to be referred by `x`. If set to -1,
                         refer the last level of lod.
        name(str|None): A name for this layer(optional). If set None, the layer
                        will be named automatically.

    Returns:
        Variable: The expanded variable which is a LoDTensor.

    Examples:
        .. code-block:: python

            x = fluid.layers.data(name='x', shape=[10], dtype='float32')
            y = fluid.layers.data(name='y', shape=[10, 20],
                             dtype='float32', lod_level=1)
            out = layers.sequence_expand(x=x, y=y, ref_level=0)
    """
    helper = LayerHelper('sequence_expand', input=x, **locals())
    dtype = helper.input_dtype()
    tmp = helper.create_tmp_variable(dtype)
    helper.append_op(
        type='sequence_expand',
        inputs={'X': x,
                'Y': y},
        outputs={'Out': tmp},
        attrs={'ref_level': ref_level})
    return tmp


def beam_search(pre_ids, ids, scores, beam_size, end_id, level=0):
    '''
    This function implements the beam search algorithm.

    Args:
        pre_ids (Variable): ${pre_ids_comment}
        ids (Variable): ${ids_comment}
        scores (Variable): ${scores_comment}
        beam_size (int): ${beam_size_comment}
        end_id (int): ${end_id_comment}
        level (int): ${level_comment}

    Returns:
        tuple: a tuple of beam_search output variables: selected_ids, selected_scores
    '''
    helper = LayerHelper('beam_search', **locals())
    score_type = scores.dtype
    id_type = ids.dtype

    selected_scores = helper.create_tmp_variable(dtype=score_type)
    selected_ids = helper.create_tmp_variable(dtype=id_type)

    helper.append_op(
        type='beam_search',
        inputs={
            'pre_ids': pre_ids,
            'ids': ids,
            'scores': scores,
        },
        outputs={
            'selected_ids': selected_ids,
            'selected_scores': selected_scores,
        },
        attrs={
            # TODO(ChunweiYan) to assure other value support
            'level': level,
            'beam_size': beam_size,
            'end_id': end_id,
        })

    return selected_ids, selected_scores


def lstm_unit(x_t,
              hidden_t_prev,
              cell_t_prev,
              forget_bias=0.0,
              param_attr=None,
              bias_attr=None,
              name=None):
    """Lstm unit layer. The equation of a lstm step is:

        .. math::

            i_t & = \sigma(W_{x_i}x_{t} + W_{h_i}h_{t-1} + b_i)

            f_t & = \sigma(W_{x_f}x_{t} + W_{h_f}h_{t-1} + b_f)

            c_t & = f_tc_{t-1} + i_t tanh (W_{x_c}x_t + W_{h_c}h_{t-1} + b_c)

            o_t & = \sigma(W_{x_o}x_{t} + W_{h_o}h_{t-1} + b_o)

            h_t & = o_t tanh(c_t)

    The inputs of lstm unit include :math:`x_t`, :math:`h_{t-1}` and
    :math:`c_{t-1}`. The 2nd dimensions of :math:`h_{t-1}` and :math:`c_{t-1}`
    should be same. The implementation separates the linear transformation and
    non-linear transformation apart. Here, we take :math:`i_t` as an example.
    The linear transformation is applied by calling a `fc` layer and the
    equation is:

        .. math::

            L_{i_t} = W_{x_i}x_{t} + W_{h_i}h_{t-1} + b_i

    The non-linear transformation is applied by calling `lstm_unit_op` and the
    equation is:

        .. math::

            i_t = \sigma(L_{i_t})

    This layer has two outputs including :math:`h_t` and :math:`o_t`.

    Args:
        x_t (Variable): The input value of current step, a 2-D tensor with shape
            M x N, M for batch size and N for input size.
        hidden_t_prev (Variable): The hidden value of lstm unit, a 2-D tensor
            with shape M x S, M for batch size and S for size of lstm unit.
        cell_t_prev (Variable): The cell value of lstm unit, a 2-D tensor with
            shape M x S, M for batch size and S for size of lstm unit.
        forget_bias (float): The forget bias of lstm unit.
        param_attr (ParamAttr): The attributes of parameter weights, used to set
            initializer, name etc.
        bias_attr (ParamAttr): The attributes of bias weights, if not False,
            bias weights will be created and be set to default value.
        name(str|None): A name for this layer(optional). If set None, the layer
                       will be named automatically.

    Returns:
        tuple: The hidden value and cell value of lstm unit.

    Raises:
        ValueError: The ranks of **x_t**, **hidden_t_prev** and **cell_t_prev**
                    not be 2 or the 1st dimensions of **x_t**, **hidden_t_prev**
                    and **cell_t_prev** not be the same or the 2nd dimensions of
                    **hidden_t_prev** and **cell_t_prev** not be the same.

    Examples:

        .. code-block:: python

             x_t = fluid.layers.fc(input=x_t_data, size=10)
             prev_hidden = fluid.layers.fc(input=prev_hidden_data, size=30)
             prev_cell = fluid.layers.fc(input=prev_cell_data, size=30)
             hidden_value, cell_value = fluid.layers.lstm_unit(x_t=x_t,
                                                    hidden_t_prev=prev_hidden,
                                                    cell_t_prev=prev_cell)
    """
    helper = LayerHelper('lstm_unit', **locals())

    if len(x_t.shape) != 2:
        raise ValueError("Rank of x_t must be 2.")

    if len(hidden_t_prev.shape) != 2:
        raise ValueError("Rank of hidden_t_prev must be 2.")

    if len(cell_t_prev.shape) != 2:
        raise ValueError("Rank of cell_t_prev must be 2.")

    if x_t.shape[0] != hidden_t_prev.shape[0] or x_t.shape[
            0] != cell_t_prev.shape[0]:
        raise ValueError("The 1st dimensions of x_t, hidden_t_prev and "
                         "cell_t_prev must be the same.")

    if hidden_t_prev.shape[1] != cell_t_prev.shape[1]:
        raise ValueError("The 2nd dimensions of hidden_t_prev and "
                         "cell_t_prev must be the same.")

    if bias_attr is None:
        bias_attr = ParamAttr()

    size = cell_t_prev.shape[1]
    concat_out = concat(input=[x_t, hidden_t_prev], axis=1)
    fc_out = fc(input=concat_out,
                size=4 * size,
                param_attr=param_attr,
                bias_attr=bias_attr)
    dtype = x_t.dtype
    c = helper.create_tmp_variable(dtype)
    h = helper.create_tmp_variable(dtype)

    helper.append_op(
        type='lstm_unit',
        inputs={"X": fc_out,
                "C_prev": cell_t_prev},
        outputs={"C": c,
                 "H": h},
        attrs={"forget_bias": forget_bias})

    return h, c


def reduce_sum(input, dim=None, keep_dim=False, name=None):
    """
    Computes the sum of tensor elements over the given dimension.

    Args:
        input (Variable): The input variable which is a Tensor or LoDTensor.
        dim (list|int|None): The dimensions along which the sum is performed. If
            :attr:`None`, sum all elements of :attr:`input` and return a
            Tensor variable with a single element, otherwise must be in the
            range :math:`[-rank(input), rank(input))`. If :math:`dim[i] < 0`,
            the dimension to reduce is :math:`rank + dim[i]`.
        keep_dim (bool|False): Whether to reserve the reduced dimension in the
            output Tensor. The result tensor will have one fewer dimension
            than the :attr:`input` unless :attr:`keep_dim` is true.
        name(str|None): A name for this layer(optional). If set None, the layer
                       will be named automatically.

    Returns:
        Variable: The reduced Tensor variable.

    Examples:
        .. code-block:: python

            # x is a Tensor variable with following elements:
            #    [[0.2, 0.3, 0.5, 0.9]
            #     [0.1, 0.2, 0.6, 0.7]]
            # Each example is followed by the correspending output tensor.
            fluid.layers.reduce_sum(x)  # [3.5]
            fluid.layers.reduce_sum(x, dim=0)  # [0.3, 0.5, 1.1, 1.6]
            fluid.layers.reduce_sum(x, dim=-1)  # [1.9, 1.6]
            fluid.layers.reduce_sum(x, dim=1, keep_dim=True)  # [[1.9], [1.6]]

            # x is a Tensor variable with shape [2, 2, 2] and elements as below:
            #      [[[1, 2], [3, 4]],
            #      [[5, 6], [7, 8]]]
            # Each example is followed by the correspending output tensor.
            fluid.layers.reduce_sum(x, dim=[1, 2]) # [10, 26]
            fluid.layers.reduce_sum(x, dim=[0, 1]) # [16, 20]

    """
    helper = LayerHelper('reduce_sum', **locals())
    out = helper.create_tmp_variable(dtype=helper.input_dtype())
    if dim is not None and not isinstance(dim, list):
        dim = [dim]
    helper.append_op(
        type='reduce_sum',
        inputs={'X': input},
        outputs={'Out': out},
        attrs={
            'dim': dim if dim != None else [0],
            'keep_dim': keep_dim,
            'reduce_all': True if dim == None else False
        })
    return out


def reduce_mean(input, dim=None, keep_dim=False, name=None):
    """
    Computes the mean of the input tensor's elements along the given dimension.

    Args:
        input (Variable): The input variable which is a Tensor or LoDTensor.
        dim (list|int|None): The dimension along which the mean is computed. If
            `None`, compute the mean over all elements of :attr:`input`
            and return a variable with a single element, otherwise it
            must be in the range :math:`[-rank(input), rank(input))`. If
            :math:`dim[i] < 0`, the dimension to reduce is 
            :math:`rank(input) + dim[i]`.
        keep_dim (bool): Whether to reserve the reduced dimension in the
            output Tensor. The result tensor will have one fewer dimension
            than the :attr:`input` unless :attr:`keep_dim` is true.
        name(str|None): A name for this layer(optional). If set `None`, the layer
                       will be named automatically.

    Returns:
        Variable: The reduced mean Variable.

    Examples:
        .. code-block:: python

            # x is a Tensor variable with following elements:
            #    [[0.2, 0.3, 0.5, 0.9]
            #     [0.1, 0.2, 0.6, 0.7]]
            # Each example is followed by the correspending output tensor.
            fluid.layers.reduce_mean(x)  # [0.4375]
            fluid.layers.reduce_mean(x, dim=0)  # [0.15, 0.25, 0.55, 0.8]
            fluid.layers.reduce_mean(x, dim=-1)  # [0.475, 0.4]
            fluid.layers.reduce_mean(
                x, dim=1, keep_dim=True)  # [[0.475], [0.4]]

            # x is a Tensor variable with shape [2, 2, 2] and elements as below:
            #      [[[1.0, 2.0], [3.0, 4.0]],
            #      [[5.0, 6.0], [7.0, 8.0]]]
            # Each example is followed by the correspending output tensor.
            fluid.layers.reduce_mean(x, dim=[1, 2]) # [2.5, 6.5]
            fluid.layers.reduce_mean(x, dim=[0, 1]) # [4.0, 5.0]
    """
    helper = LayerHelper('reduce_mean', **locals())
    out = helper.create_tmp_variable(dtype=helper.input_dtype())
    if dim is not None and not isinstance(dim, list):
        dim = [dim]
    helper.append_op(
        type='reduce_mean',
        inputs={'X': input},
        outputs={'Out': out},
        attrs={
            'dim': dim if dim != None else [0],
            'keep_dim': keep_dim,
            'reduce_all': True if dim == None else False
        })
    return out


def reduce_max(input, dim=None, keep_dim=False, name=None):
    """
    Computes the maximum of tensor elements over the given dimension.

    Args:
        input (Variable): The input variable which is a Tensor or LoDTensor.
        dim (list|int|None): The dimension along which the maximum is computed.
            If :attr:`None`, compute the maximum over all elements of
            :attr:`input` and return a Tensor variable with a single element,
            otherwise must be in the range :math:`[-rank(input), rank(input))`.
            If :math:`dim[i] < 0`, the dimension to reduce is :math:`rank + dim[i]`.
        keep_dim (bool): Whether to reserve the reduced dimension in the
            output Tensor. The result tensor will have one fewer dimension
            than the :attr:`input` unless :attr:`keep_dim` is true.
        name(str|None): A name for this layer(optional). If set None, the layer
                       will be named automatically.

    Returns:
        Variable: The reduced Tensor variable.

    Examples:
        .. code-block:: python

            # x is a Tensor variable with following elements:
            #    [[0.2, 0.3, 0.5, 0.9]
            #     [0.1, 0.2, 0.6, 0.7]]
            # Each example is followed by the correspending output tensor.
            fluid.layers.reduce_max(x)  # [0.9]
            fluid.layers.reduce_max(x, dim=0)  # [0.2, 0.3, 0.6, 0.9]
            fluid.layers.reduce_max(x, dim=-1)  # [0.9, 0.7]
            fluid.layers.reduce_max(x, dim=1, keep_dim=True)  # [[0.9], [0.7]]

            # x is a Tensor variable with shape [2, 2, 2] and elements as below:
            #      [[[1.0, 2.0], [3.0, 4.0]],
            #      [[5.0, 6.0], [7.0, 8.0]]]
            # Each example is followed by the correspending output tensor.
            fluid.layers.reduce_max(x, dim=[1, 2]) # [4.0, 8.0]
            fluid.layers.reduce_max(x, dim=[0, 1]) # [7.0, 8.0]
    """
    helper = LayerHelper('reduce_max', **locals())
    out = helper.create_tmp_variable(dtype=helper.input_dtype())
    if dim is not None and not isinstance(dim, list):
        dim = [dim]
    helper.append_op(
        type='reduce_max',
        inputs={'X': input},
        outputs={'Out': out},
        attrs={
            'dim': dim if dim != None else [0],
            'keep_dim': keep_dim,
            'reduce_all': True if dim == None else False
        })
    return out


def reduce_min(input, dim=None, keep_dim=False, name=None):
    """
    Computes the minimum of tensor elements over the given dimension.

    Args:
        input (Variable): The input variable which is a Tensor or LoDTensor.
        dim (list|int|None): The dimensions along which the minimum is computed.
            If :attr:`None`, compute the minimum over all elements of
            :attr:`input` and return a Tensor variable with a single element,
            otherwise must be in the range :math:`[-rank(input), rank(input))`.
            If :math:`dim[i] < 0`, the dimension to reduce is :math:`rank + dim[i]`.
        keep_dim (bool): Whether to reserve the reduced dimension in the
            output Tensor. The result tensor will have one fewer dimension
            than the :attr:`input` unless :attr:`keep_dim` is true.
        name(str|None): A name for this layer(optional). If set None, the layer
                       will be named automatically.

    Returns:
        Variable: The reduced Tensor variable.

    Examples:
        .. code-block:: python

            # x is a Tensor variable with following elements:
            #    [[0.2, 0.3, 0.5, 0.9]
            #     [0.1, 0.2, 0.6, 0.7]]
            # Each example is followed by the correspending output tensor.
            fluid.layers.reduce_min(x)  # [0.1]
            fluid.layers.reduce_min(x, dim=0)  # [0.1, 0.2, 0.5, 0.7]
            fluid.layers.reduce_min(x, dim=-1)  # [0.2, 0.1]
            fluid.layers.reduce_min(x, dim=1, keep_dim=True)  # [[0.2], [0.1]]

            # x is a Tensor variable with shape [2, 2, 2] and elements as below:
            #      [[[1.0, 2.0], [3.0, 4.0]],
            #      [[5.0, 6.0], [7.0, 8.0]]]
            # Each example is followed by the correspending output tensor.
            fluid.layers.reduce_min(x, dim=[1, 2]) # [1.0, 5.0]
            fluid.layers.reduce_min(x, dim=[0, 1]) # [1.0, 2.0]
    """
    helper = LayerHelper('reduce_min', **locals())
    out = helper.create_tmp_variable(dtype=helper.input_dtype())
    if dim is not None and not isinstance(dim, list):
        dim = [dim]
    helper.append_op(
        type='reduce_min',
        inputs={'X': input},
        outputs={'Out': out},
        attrs={
            'dim': dim if dim != None else [0],
            'keep_dim': keep_dim,
            'reduce_all': True if dim == None else False
        })
    return out


def reduce_prod(input, dim=None, keep_dim=False, name=None):
    """
    Computes the product of tensor elements over the given dimension.

    Args:
        input (Variable): The input variable which is a Tensor or LoDTensor.
        dim (list|int|None): The dimensions along which the product is performed. If
            :attr:`None`, multipy all elements of :attr:`input` and return a
            Tensor variable with a single element, otherwise must be in the
            range :math:`[-rank(input), rank(input))`. If :math:`dim[i] < 0`,
            the dimension to reduce is :math:`rank + dim[i]`.
        keep_dim (bool|False): Whether to reserve the reduced dimension in the
            output Tensor. The result tensor will have one fewer dimension
            than the :attr:`input` unless :attr:`keep_dim` is true.
        name(str|None): A name for this layer(optional). If set None, the
            layer will be named automatically.

    Returns:
        Variable: The reduced Tensor variable.

    Examples:
        .. code-block:: python

            # x is a Tensor variable with following elements:
            #    [[0.2, 0.3, 0.5, 0.9]
            #     [0.1, 0.2, 0.6, 0.7]]
            # Each example is followed by the correspending output tensor.
            fluid.layers.reduce_prod(x)  # [0.0002268]
            fluid.layers.reduce_prod(x, dim=0)  # [0.02, 0.06, 0.3, 0.63]
            fluid.layers.reduce_prod(x, dim=-1)  # [0.027, 0.0084]
            fluid.layers.reduce_prod(x, dim=1,
                                     keep_dim=True)  # [[0.027], [0.0084]]

            # x is a Tensor variable with shape [2, 2, 2] and elements as below:
            #      [[[1.0, 2.0], [3.0, 4.0]],
            #      [[5.0, 6.0], [7.0, 8.0]]]
            # Each example is followed by the correspending output tensor.
            fluid.layers.reduce_prod(x, dim=[1, 2]) # [24.0, 1680.0]
            fluid.layers.reduce_prod(x, dim=[0, 1]) # [105.0, 384.0]
    """
    helper = LayerHelper('reduce_prod', **locals())
    out = helper.create_tmp_variable(dtype=helper.input_dtype())
    if dim is not None and not isinstance(dim, list):
        dim = [dim]
    helper.append_op(
        type='reduce_prod',
        inputs={'X': input},
        outputs={'Out': out},
        attrs={
            'dim': dim if dim != None else [0],
            'keep_dim': keep_dim,
            'reduce_all': True if dim == None else False
        })
    return out


def split(input, num_or_sections, dim=-1, name=None):
    """
    Split the input tensor into multiple sub-tensors.

    Args:
        input (Variable): The input variable which is a Tensor or LoDTensor.
        num_or_sections (int|list): If :attr:`num_or_sections` is an integer,
            then the integer indicates the number of equal sized sub-tensors
            that the tensor will be divided into. If :attr:`num_or_sections`
            is a list of integers, the length of list indicates the number of
            sub-tensors and the integers indicate the sizes of sub-tensors'
            :attr:`dim` dimension orderly.
        dim (int): The dimension along which to split. If :math:`dim < 0`, the
            dimension to split along is :math:`rank(input) + dim`.
        name(str|None): A name for this layer(optional). If set None, the layer
                       will be named automatically.

    Returns:
        List: The list of segmented tensor variables.

    Examples:
        .. code-block:: python

            # x is a Tensor variable with shape [3, 9, 5]:
            x0, x1, x2 = fluid.layers.split(x, num_or_sections=3, dim=1)
            x0.shape  # [3, 3, 5]
            x1.shape  # [3, 3, 5]
            x2.shape  # [3, 3, 5]
            x0, x1, x2 = fluid.layers.split(
                x, num_or_sections=[2, 3, 4], dim=1)
            x0.shape  # [3, 2, 5]
            x1.shape  # [3, 3, 5]
            x2.shape  # [3, 4, 5]
    """
    helper = LayerHelper('split', **locals())
    input_shape = input.shape
    dim = (len(input_shape) + dim) if dim < 0 else dim
    if isinstance(num_or_sections, int):
        assert num_or_sections > 1, 'num_or_sections must be more than 1.'
        num = num_or_sections
    else:
        assert len(num_or_sections) < input_shape[
            dim], 'len(num_or_sections) must not be more than input.shape[dim].'
        num = len(num_or_sections)
    outs = [
        helper.create_tmp_variable(dtype=helper.input_dtype())
        for i in range(num)
    ]
    helper.append_op(
        type='split',
        inputs={'X': input},
        outputs={'Out': outs},
        attrs={
            'num': num_or_sections if isinstance(num_or_sections, int) else 0,
            'sections': num_or_sections
            if isinstance(num_or_sections, list) else [],
            'axis': dim
        })
    return outs


def l2_normalize(x, axis, epsilon=1e-12, name=None):
    """
    **L2 normalize Layer**

    The l2 normalize layer normalizes `x` along dimension `axis` using an L2
    norm. For a 1-D tensor (`dim` is fixed to 0), this layer computes

    .. math::

        y = \\frac{x}{ \sqrt{\sum {x^2} + epsion }}

    For `x` with more dimensions, this layer independently normalizes each 1-D
    slice along dimension `axis`.

    Args:
        x(Variable|list): The input tensor to l2_normalize layer.
        axis(int): The axis on which to apply normalization. If `axis < 0`, \
            the dimension to normalization is rank(X) + axis. -1 is the
            last dimension.
        epsilon(float): The epsilon value is used to avoid division by zero, \
            the defalut value is 1e-10.
        name(str|None): A name for this layer(optional). If set None, the layer \
            will be named automatically.

    Returns:
        Variable: The output tensor variable is the same shape with `x`.

    Examples:

        .. code-block:: python

            data = fluid.layers.data(name="data",
                                     shape=(3, 17, 13),
                                     dtype="float32")
            normed = fluid.layers.l2_normalize(x=data, axis=1)
    """

    if len(x.shape) == 1:
        axis = 0
    helper = LayerHelper("l2_normalize", **locals())

    out = helper.create_tmp_variable(dtype=x.dtype)
    norm = helper.create_tmp_variable(dtype=x.dtype)
    helper.append_op(
        type="norm",
        inputs={"X": x},
        outputs={"Out": out,
                 "Norm": norm},
        attrs={
            "axis": 1 if axis is None else axis,
            "epsilon": epsilon,
        })
    return out


def matmul(x, y, transpose_x=False, transpose_y=False, name=None):
    """
    Applies matrix multiplication to two tensors.

    Currently, the input tensors' rank can be any, but when the rank of any
    inputs is bigger than 3, this two inputs' rank should be equal.

    The actual behavior depends on the shapes of :math:`x`, :math:`y` and the
    flag values of :attr:`transpose_x`, :attr:`transpose_y`. Specifically:

    - If a transpose flag is specified, the last two dimensions of the tensor
      are transposed. If the tensor is rank-1 of shape :math:`[D]`, then for
      :math:`x` it is treated as :math:`[1, D]` in nontransposed form and as
      :math:`[D, 1]` in transposed form, whereas for :math:`y` it is the
      opposite: It is treated as :math:`[D, 1]` in nontransposed form and as
      :math:`[1, D]` in transposed form.

    - After transpose, the two tensors are 2-D or n-D and matrix multiplication
      performs in the following way.

      - If both are 2-D, they are multiplied like conventional matrices.
      - If either is n-D, it is treated as a stack of matrices residing in the
        last two dimensions and a batched matrix multiply supporting broadcast
        applies on the two tensors.

    Also note that if the raw tensor :math:`x` or :math:`y` is rank-1 and
    nontransposed, the prepended or appended dimension :math:`1` will be
    removed after matrix multiplication.

    Args:
        x (Variable): The input variable which is a Tensor or LoDTensor.
        y (Variable): The input variable which is a Tensor or LoDTensor.
        transpose_x (bool): Whether to transpose :math:`x` before multiplication.
        transpose_y (bool): Whether to transpose :math:`y` before multiplication.
        name(str|None): A name for this layer(optional). If set None, the layer
            will be named automatically.

    Returns:
        Variable: The product Tensor variable.

    Examples:
        .. code-block:: python

            # Examples to clarify shapes of the inputs and output
            # x: [B, ..., M, K], y: [B, ..., K, N]
            fluid.layers.matmul(x, y)  # out: [B, ..., M, N]

            # x: [B, M, K], y: [B, K, N]
            fluid.layers.matmul(x, y)  # out: [B, M, N]

            # x: [B, M, K], y: [K, N]
            fluid.layers.matmul(x, y)  # out: [B, M, N]

            # x: [M, K], y: [K, N]
            fluid.layers.matmul(x, y)  # out: [M, N]

            # x: [B, M, K], y: [K]
            fluid.layers.matmul(x, y)  # out: [B, M]

            # x: [K], y: [K]
            fluid.layers.matmul(x, y)  # out: [1]

            # x: [M], y: [N]
            fluid.layers.matmul(x, y, True, True)  # out: [M, N]
    """

    def __check_input(x, y):
        if len(y.shape) > len(x.shape):
            raise ValueError(
                "Invalid inputs for matmul. "
                "x's rank should be always greater than or equal to y'rank.")

        x_shape = list(x.shape)
        y_shape = list(y.shape)
        if len(x_shape) == 1:
            x_shape = [1] + x_shape
        if len(y_shape) == 1:
            y_shape = y_shape + [1]

        # check the inner 2 dimensions
        if transpose_x:
            x_shape[-2], x_shape[-1] = x_shape[-1], x_shape[-2]
        if transpose_y:
            y_shape[-2], y_shape[-1] = y_shape[-1], y_shape[-2]
        if x_shape[-1] != y_shape[-2]:
            raise ValueError("Invalid inputs for matmul.")

        if len(y_shape) > 2:
            for i, dim_x in enumerate(x_shape[:-2]):
                if dim_x != y_shape[i]:
                    raise ValueError("Invalid inputs for matmul.")

    __check_input(x, y)

    helper = LayerHelper('matmul', **locals())
    out = helper.create_tmp_variable(dtype=x.dtype)
    helper.append_op(
        type='matmul',
        inputs={'X': x,
                'Y': y},
        outputs={'Out': out},
        attrs={'transpose_X': transpose_x,
               'transpose_Y': transpose_y})
    return out


def topk(input, k, name=None):
    """
    This operator is used to find values and indices of the k largest entries
    for the last dimension.

    If the input is a vector (1-D Tensor), finds the k largest entries in the vector
    and outputs their values and indices as vectors. Thus values[j] is the j-th
    largest entry in input, and its index is indices[j].

    If the input is a Tensor with higher rank, this operator computes the top k
    entries along the last dimension.

    For example:

    .. code-block:: text

        If:
            input = [[5, 4, 2, 3],
                     [9, 7, 10, 25],
                     [6, 2, 10, 1]]
            k = 2

        Then:
            The first output:
            values = [[5, 4],
                      [10, 25],
                      [6, 10]]

            The second output:
            indices = [[0, 1],
                       [2, 3],
                       [0, 2]]

    Args:
        input(Variable): The input variable which can be a vector or Tensor with
            higher rank.
        k(int):  The number of top elements to look for along the last dimension 
                 of input.
        name(str|None): A name for this layer(optional). If set None, the layer
                       will be named automatically. 
                       Default: None

    Returns:
        Tuple[Variable]: A tuple with two elements. Each element is a Variable. 
        The first one is k largest elements along each last 
        dimensional slice. The second one is indices of values 
        within the last dimension of input.

    Raises:
        ValueError: If k < 1 or k is not less than the last dimension of input

    Examples:
        .. code-block:: python

            top5_values, top5_indices = layers.topk(input, k=5)
    """
    shape = input.shape
    if k < 1 or k >= shape[-1]:
        raise ValueError("k must be greater than 0 and less than %d." %
                         (shape[-1]))

    helper = LayerHelper("top_k", **locals())
    values = helper.create_tmp_variable(dtype=input.dtype)
    indices = helper.create_tmp_variable(dtype="int64")
    helper.append_op(
        type="top_k",
        inputs={"X": [input]},
        outputs={"Out": [values],
                 "Indices": [indices]},
        attrs={"k": k})
    values.stop_gradient = True
    indices.stop_gradient = True
    return values, indices


def edit_distance(input, label, normalized=True, ignored_tokens=None):
    """
    EditDistance operator computes the edit distances between a batch of
    hypothesis strings and their references. Edit distance, also called
    Levenshtein distance, measures how dissimilar two strings are by counting
    the minimum number of operations to transform one string into anthor.
    Here the operations include insertion, deletion, and substitution.

    For example, given hypothesis string A = "kitten" and reference
    B = "sitting", the edit distance is 3 for A will be transformed into B
    at least after two substitutions and one insertion:

    "kitten" -> "sitten" -> "sittin" -> "sitting"

    The input is a LoDTensor consisting of all the hypothesis strings with
    the total number denoted by `batch_size`, and the separation is specified
    by the LoD information. And the `batch_size` reference strings are arranged
    in order in the same way in the input LoDTensor.

    The output contains the `batch_size` results and each stands for the edit
    distance for a pair of strings respectively. If Attr(normalized) is true,
    the edit distance will be divided by the length of reference string.

    Args:
        input(Variable): The indices for hypothesis strings.
        label(Variable): The indices for reference strings.
        normalized(bool, default True): Indicated whether to normalize the edit distance by
                          the length of reference string.
        ignored_tokens(list<int>, default None): Tokens that should be removed before
                                     calculating edit distance.
        name (str): The name of this layer. It is optional.

    Returns:
        Variable: sequence-to-sequence edit distance in shape [batch_size, 1].

    Examples:
        .. code-block:: python

            x = fluid.layers.data(name='x', shape=[8], dtype='float32')
            y = fluid.layers.data(name='y', shape=[7], dtype='float32')
            cost = fluid.layers.edit_distance(input=x,label=y)
    """
    helper = LayerHelper("edit_distance", **locals())

    # remove some tokens from input and labels
    if ignored_tokens is not None and len(ignored_tokens) > 0:
        erased_input = helper.create_tmp_variable(dtype="int64")
        erased_label = helper.create_tmp_variable(dtype="int64")

        helper.append_op(
            type="sequence_erase",
            inputs={"X": [input]},
            outputs={"Out": [erased_input]},
            attrs={"tokens": ignored_tokens})
        input = erased_input

        helper.append_op(
            type="sequence_erase",
            inputs={"X": [label]},
            outputs={"Out": [erased_label]},
            attrs={"tokens": ignored_tokens})
        label = erased_label

    # edit distance op
    edit_distance_out = helper.create_tmp_variable(dtype="int64")
    sequence_num = helper.create_tmp_variable(dtype="int64")
    helper.append_op(
        type="edit_distance",
        inputs={"Hyps": [input],
                "Refs": [label]},
        outputs={"Out": [edit_distance_out],
                 "SequenceNum": [sequence_num]},
        attrs={"normalized": normalized})

    return edit_distance_out, sequence_num


def ctc_greedy_decoder(input, blank, name=None):
    """
    This op is used to decode sequences by greedy policy by below steps:
    1. Get the indexes of max value for each row in input. a.k.a.
       numpy.argmax(input, axis=0).
    2. For each sequence in result of step1, merge repeated tokens between two
       blanks and delete all blanks.

    A simple example as below:

    .. code-block:: text

        Given:

        input.data = [[0.6, 0.1, 0.3, 0.1],
                      [0.3, 0.2, 0.4, 0.1],
                      [0.1, 0.5, 0.1, 0.3],
                      [0.5, 0.1, 0.3, 0.1],

                      [0.5, 0.1, 0.3, 0.1],
                      [0.2, 0.2, 0.2, 0.4],
                      [0.2, 0.2, 0.1, 0.5],
                      [0.5, 0.1, 0.3, 0.1]]

        input.lod = [[4, 4]]

        Then:

        output.data = [[2],
                       [1],
                       [3]]

        output.lod = [[2, 1]]

    Args:

        input(Variable): (LoDTensor<float>), the probabilities of
                         variable-length sequences, which is a 2-D Tensor with
                         LoD information. It's shape is [Lp, num_classes + 1],
                         where Lp is the sum of all input sequences' length and
                         num_classes is the true number of classes. (not
                         including the blank label).
        blank(int): the blank label index of Connectionist Temporal
                    Classification (CTC) loss, which is in thehalf-opened
                    interval [0, num_classes + 1).
        name (str): The name of this layer. It is optional.

    Returns:
        Variable: CTC greedy decode result. If all the sequences in result were
        empty, the result LoDTensor will be [-1] with LoD [[]] and dims [1, 1].

    Examples:
        .. code-block:: python

            x = fluid.layers.data(name='x', shape=[8], dtype='float32')

            cost = fluid.layers.ctc_greedy_decoder(input=x, blank=0)
    """
    helper = LayerHelper("ctc_greedy_decoder", **locals())
    _, topk_indices = topk(input, k=1)

    # ctc align op
    ctc_out = helper.create_tmp_variable(dtype="int64")
    helper.append_op(
        type="ctc_align",
        inputs={"Input": [topk_indices]},
        outputs={"Output": [ctc_out]},
        attrs={"merge_repeated": True,
               "blank": blank})
    return ctc_out


def warpctc(input, label, blank=0, norm_by_times=False):
    """
    An operator integrating the open source Warp-CTC library
    (https://github.com/baidu-research/warp-ctc)
    to compute Connectionist Temporal Classification (CTC) loss.
    It can be aliased as softmax with CTC, since a native softmax activation is
    interated to the Warp-CTC library, to to normlize values for each row of the
    input tensor.

    Args:
       input (Variable): The unscaled probabilities of variable-length sequences,
         which is a 2-D Tensor with LoD information.
         It's shape is [Lp, num_classes + 1], where Lp is the sum of all input
         sequences' length and num_classes is the true number of classes.
         (not including the blank label).
       label (Variable): The ground truth of variable-length sequence, 
         which is a 2-D Tensor with LoD information. It is of the shape [Lg, 1],
         where Lg is th sum of all labels' length.
       blank (int, default 0): The blank label index of Connectionist
         Temporal Classification (CTC) loss, which is in the
         half-opened interval [0, num_classes + 1).
       norm_by_times(bool, default false): Whether to normalize the gradients 
         by the number of time-step, which is also the sequence's length. 
         There is no need to normalize the gradients if warpctc layer was 
         follewed by a mean_op.

    Returns:
        Variable: The Connectionist Temporal Classification (CTC) loss,
        which is a 2-D Tensor of the shape [batch_size, 1].

    Examples:

        .. code-block:: python

            label = fluid.layers.data(shape=[11, 8], dtype='float32', lod_level=1)
            predict = fluid.layers.data(shape=[11, 1], dtype='float32')
            cost = fluid.layers.warpctc(input=predict, label=label)

    """
    helper = LayerHelper('warpctc', **locals())
    loss_out = helper.create_tmp_variable(dtype=input.dtype)
    grad_out = helper.create_tmp_variable(dtype=input.dtype)
    helper.append_op(
        type='warpctc',
        inputs={'Logits': [input],
                'Label': [label]},
        outputs={'WarpCTCGrad': [grad_out],
                 'Loss': [loss_out]},
        attrs={'blank': blank,
               'norm_by_times': norm_by_times})
    return loss_out


def sequence_reshape(input, new_dim):
    """
    **Sequence Reshape Layer**

    This layer will rearrange the input sequences. The new dimension is set by
    user. Length of each sequence is computed according to original length,
    original dimension and new dimension. The following example will help to
    illustrate the function of this layer:

    .. code-block:: text

        x is a LoDTensor:
<<<<<<< HEAD
            x.lod  = [[0, 2, 6]]
            x.data = [[1,  2], [3,  4],
                      [5,  6], [7,  8],
                      [9, 10], [11, 12]]
=======
            x.lod  = [[2, 4]]
            x.data = [[1, 2], [3, 4],
                      [5, 6], [7, 8], [9, 10], [11, 12]]
>>>>>>> 20e5ef62
            x.dims = [6, 2]

        set new_dim = 4

        then out is a LoDTensor:
<<<<<<< HEAD

            out.lod  = [[0, 1, 3]]

            out.data = [[1,  2,  3,  4],
                        [5,  6,  7,  8],
                        [9, 10, 11, 12]]

=======
            out.lod  = [[1, 2]]
            out.data = [[1, 2, 3, 4],
                        [5, 6, 7, 8], [9, 10, 11, 12]]
>>>>>>> 20e5ef62
            out.dims = [3, 4]

    Currently, only 1-level LoDTensor is supported and please make sure
    (original length * original dimension) can be divided by new dimension with
    no remainder for each sequence.

    Args:

       input (Variable): A 2-D LoDTensor with shape being [N, M] where M for dimension.
       new_dim (int): New dimension that the input LoDTensor is reshaped to.

    Returns:

        Variable: Reshaped LoDTensor according to new dimension.

    Examples:
        .. code-block:: python

            x = fluid.layers.data(shape=[5, 20], dtype='float32', lod_level=1)
            x_reshaped = fluid.layers.sequence_reshape(input=x, new_dim=10)
    """
    helper = LayerHelper('sequence_reshape', **locals())
    out = helper.create_tmp_variable(helper.input_dtype())
    helper.append_op(
        type='sequence_reshape',
        inputs={'X': [input]},
        outputs={'Out': [out]},
        attrs={'new_dim': new_dim})
    return out


# FIXME(wuyi): let docstring_checker.py understand @autodoc.
# For now, the comments in c++ use types like Tensor, but in python side
# the type is often "Variable", and arguments may vary.
@templatedoc(op_type="nce")
def nce(input,
        label,
        num_total_classes,
        sample_weight=None,
        param_attr=None,
        bias_attr=None,
        num_neg_samples=None):
    """
    ${comment}

    Args:
        input (Variable): input variable.
        label (Variable): label.
        num_total_classes (int):${num_total_classes_comment}
        sample_weight (Variable|None): A Variable of shape [batch_size, 1] 
            storing a weight for each sample. The default weight for each 
            sample is 1.0.
        param_attr (ParamAttr|None): attributes for parameter
        bias_attr (ParamAttr|None): attributes for bias
        num_neg_samples (int): ${num_neg_samples_comment}

    Returns:
        Variable: The output nce loss.

    Examples:
        .. code-block:: python

            window_size = 5
            words = []
            for i in xrange(window_size):
                words.append(layers.data(
                    name='word_{0}'.format(i), shape=[1], dtype='int64'))

            dict_size = 10000
            label_word = int(window_size / 2) + 1

            embs = []
            for i in xrange(window_size):
                if i == label_word:
                    continue

                emb = layers.embedding(input=words[i], size=[dict_size, 32],
                                       param_attr='emb.w', is_sparse=True)
                embs.append(emb)

            embs = layers.concat(input=embs, axis=1)
            loss = layers.nce(input=embs, label=words[label_word],
                          num_total_classes=dict_size, param_attr='nce.w',
                          bias_attr='nce.b')
    """
    helper = LayerHelper('nce', **locals())
    assert isinstance(input, Variable)
    dim = input.shape[1]
    assert isinstance(label, Variable)
    num_true_class = label.shape[1]
    w = helper.create_parameter(
        attr=helper.param_attr,
        shape=[num_total_classes, dim],
        is_bias=False,
        dtype=input.dtype)
    b = helper.create_parameter(
        attr=helper.bias_attr,
        shape=[num_total_classes, 1],
        is_bias=True,
        dtype=input.dtype)
    cost = helper.create_tmp_variable(dtype=input.dtype)
    sample_logits = helper.create_tmp_variable(dtype=input.dtype)
    sample_labels = helper.create_tmp_variable(dtype=label.dtype)

    if num_neg_samples is None:
        num_neg_samples = 10
    else:
        num_neg_samples = int(num_neg_samples)

    attrs = {
        'num_total_classes': int(num_total_classes),
        'num_neg_samples': num_neg_samples
    }

    helper.append_op(
        type='nce',
        inputs={
            'Input': input,
            'Label': label,
            'Weight': w,
            'Bias': b,
            'SampleWeight': sample_weight if sample_weight is not None else []
        },
        outputs={
            'Cost': cost,
            'SampleLogits': sample_logits,
            'SampleLabels': sample_labels
        },
        attrs=attrs)
    return cost / (num_neg_samples + 1)


def transpose(x, perm, name=None):
    """
    **transpose Layer**

    Permute the dimensions of `input` according to `perm`.

    The `i`-th dimension  of the returned tensor will correspond to the
    perm[i]-th dimension of `input`.

    Args:
        x (Variable): The input Tensor.
        perm (list): A permutation of the dimensions of `input`.
        name (str): The name of this layer. It is optional.

    Returns:
        Variable: A transposed Tensor.

    Examples:
        .. code-block:: python

            x = fluid.layers.data(name='x', shape=[5, 10, 15], dtype='float32')
            x_transposed = layers.transpose(x, perm=[1, 0, 2])
    """

    if len(perm) != len(x.shape):
        raise ValueError(
            "Input(perm) is the permutation of dimensions of Input(input). "
            "It's length shoud be equal to Input(input)'s rank.")
    for idx, dim in enumerate(perm):
        if dim >= len(x.shape):
            raise ValueError(
                "Each element in perm should be less than x's rank. "
                "%d-th element in perm is %d which accesses x's rank %d." %
                (idx, perm[idx], len(x.shape)))

    helper = LayerHelper('transpose', **locals())
    out = helper.create_tmp_variable(x.dtype)
    helper.append_op(
        type='transpose',
        inputs={'X': [x]},
        outputs={'Out': [out]},
        attrs={'axis': perm})
    return out


def im2sequence(input, filter_size=1, stride=1, padding=0, name=None):
    """
    Extracts image patches from the input tensor to form a tensor of shape
    {input.batch_size * output_height * output_width, filter_size_H *
    filter_size_W * input.channels} which is similar with im2col.
    This op use filter / kernel to scan images and convert these images to
    sequences. After expanding, the number of time step are
    output_height * output_width for an image, in which output_height and
    output_width are calculated by below equation:

    .. math::

        output\_size = 1 + \
            (2 * padding + img\_size - block\_size + stride - 1) / stride

    And the dimension of each time step is block_y * block_x * input.channels.

    Args:
        input (Variable): The input should be a tensor in NCHW format.

        filter_size(int|tuple|None): The filter size. If filter_size is a tuple,
            it must contain two integers, (filter_size_H, filter_size_W).
            Otherwise, the filter will be a square.

        stride(int|tuple): The stride size. If stride is a tuple, it must
            contain two integers, (stride_H, stride_W). Otherwise, the
            stride_H = stride_W = stride. Default: stride = 1.

        padding(int|tuple): The padding size. If padding is a tuple, it can
            contain two integers like (padding_H, padding_W) which means
            padding_up = padding_down = padding_H and
            padding_left = padding_right = padding_W. Or it can use
            (padding_up, padding_left, padding_down, padding_right) to indicate
            paddings of four direction. Otherwise, a scalar padding means
            padding_up = padding_down = padding_left = padding_right = padding
            Default: padding = 0.

        name (int): The name of this layer. It is optional.

    Returns:
        output: The output is a LoDTensor with shape
        {input.batch_size * output_height * output_width,
        filter_size_H * filter_size_W * input.channels}.
        If we regard output as a matrix, each row of this matrix is
        a step of a sequence.

    Examples:

    As an example:

        .. code-block:: text

            Given:

            x = [[[[ 6.  2.  1.]
                   [ 8.  3.  5.]
                   [ 0.  2.  6.]]

                  [[ 2.  4.  4.]
                   [ 6.  3.  0.]
                   [ 6.  4.  7.]]]

                 [[[ 6.  7.  1.]
                   [ 5.  7.  9.]
                   [ 2.  4.  8.]]

                  [[ 1.  2.  1.]
                   [ 1.  3.  5.]
                   [ 9.  0.  8.]]]]

            x.dims = {2, 2, 3, 3}

            And:

            filter = [2, 2]
            stride = [1, 1]
            padding = [0, 0]

            Then:

            output.data = [[ 6.  2.  8.  3.  2.  4.  6.  3.]
                           [ 2.  1.  3.  5.  4.  4.  3.  0.]
                           [ 8.  3.  0.  2.  6.  3.  6.  4.]
                           [ 3.  5.  2.  6.  3.  0.  4.  7.]
                           [ 6.  7.  5.  7.  1.  2.  1.  3.]
                           [ 7.  1.  7.  9.  2.  1.  3.  5.]
                           [ 5.  7.  2.  4.  1.  3.  9.  0.]
                           [ 7.  9.  4.  8.  3.  5.  0.  8.]]

            output.dims = {8, 9}

            output.lod = [[4, 4]]

        The simple usage is:

        .. code-block:: python

            output = fluid.layers.im2sequence(
                input=layer, stride=[1, 1], filter_size=[2, 2])

    """

    if isinstance(filter_size, int):
        filter_size = [filter_size, filter_size]
    if isinstance(stride, int):
        stride = [stride, stride]
    if isinstance(padding, int):
        padding = [padding, padding]
    if len(padding) == 2:
        padding.append(padding[0])
        padding.append(padding[1])

    helper = LayerHelper('im2sequence', **locals())
    out = helper.create_tmp_variable(dtype=helper.input_dtype())
    helper.append_op(
        type='im2sequence',
        inputs={'X': input},
        outputs={'Out': out},
        attrs={
            'kernels': filter_size,
            'strides': stride,
            'paddings': padding,
        })
    return out


@templatedoc()
def row_conv(input, future_context_size, param_attr=None, act=None):
    """
    ${comment}

    Args:
        input (${x_type}): ${x_comment}.
        future_context_size (int): Future context size. Please note, the shape
            of convolution kernel is [future_context_size + 1, D].
        param_attr (ParamAttr): Attributes of parameters, including
            name, initializer etc.
        act (str): Non-linear activation to be applied to output variable.

    Returns:
        ${out_comment}.

    Examples:
        >>> import paddle.fluid as fluid
        >>> x = fluid.layers.data(name='x', shape=[16],
        >>>                        dtype='float32', lod_level=1)
        >>> out = fluid.layers.row_conv(input=x, future_context_size=2)
    """
    helper = LayerHelper('row_conv', **locals())
    dtype = helper.input_dtype()
    filter_shape = [future_context_size + 1, input.shape[1]]
    filter_param = helper.create_parameter(
        attr=helper.param_attr, shape=filter_shape, dtype=dtype)
    out = helper.create_tmp_variable(dtype)
    helper.append_op(
        type='row_conv',
        inputs={'X': [input],
                'Filter': [filter_param]},
        outputs={'Out': [out]})
    return helper.append_activation(out)


@templatedoc()
def multiplex(inputs, index):
    """
    ${comment}

    >>> import paddle.fluid as fluid
    >>> x1 = fluid.layers.data(name='x1', shape=[4], dtype='float32')
    >>> x2 = fluid.layers.data(name='x2', shape=[4], dtype='float32')
    >>> index = fluid.layers.data(name='index', shape=[1], dtype='int32')
    >>> out = fluid.layers.multiplex(inputs=[x1, x2], index=index)

    Args:
       inputs (list): ${x_comment}.
       index (${ids_type}): ${ids_comment}.

    Returns:
        ${out_comment}.
    """
    helper = LayerHelper('multiplex', **locals())

    if not isinstance(inputs, list) and len(inputs) < 2:
        raise ValueError("inputs should be a list object and contains at least "
                         "2 elements.")

    out = helper.create_tmp_variable(inputs[0].dtype)
    helper.append_op(
        type='multiplex',
        inputs={'X': inputs,
                'Ids': index},
        outputs={'Out': [out]})
    return out


def softmax_with_cross_entropy(logits, label, soft_label=False):
    """
    **Softmax With Cross Entropy Operator.**

    Cross entropy loss with softmax is used as the output layer extensively. This
    operator computes the softmax normalized values for each row of the input
    tensor, after which cross-entropy loss is computed. This provides a more
    numerically stable gradient.

    Because this operator performs a softmax on logits internally, it expects
    unscaled logits. This operator should not be used with the output of
    softmax operator since that would produce incorrect results.

    When the attribute soft_label is set false, this operators expects mutually
    exclusive hard labels, each sample in a batch is in exactly one class with a
    probability of 1.0. Each sample in the batch will have a single label.

    The equation is as follows:

    1) Hard label (one-hot label, so every sample has exactly one class)

    .. math::

        loss_j =  -\\text{logit}_{label_j} +
        \\log\\left(\\sum_{i=0}^{K}\\exp(\\text{logit}_i)\\right), j = 1,..., K

    2) Soft label (each sample can have a distribution over all classes)

    .. math::

        loss_j =  -\\sum_{i=0}^{K}\\text{label}_i
        \\left(\\text{logit}_i - \\log\\left(\\sum_{i=0}^{K}
        \\exp(\\text{logit}_i)\\right)\\right), j = 1,...,K

    Args:
        logits (Variable): The unscaled log probabilities, which is a 2-D tensor
            with shape [N x K]. N is the batch_size, and K is the class number.
        label (Variable): The ground truth which is a 2-D tensor. If soft_label
            is set to false, Label is a Tensor<int64> with shape [N x 1]. If
            soft_label is set to true, Label is a Tensor<float/double> with
        soft_label (bool): A flag to indicate whether to interpretate the given
            labels as soft labels. By default, `soft_label` is set to False.
    Returns:
        Variable: The cross entropy loss is a 2-D tensor with shape [N x 1].

    Examples:
        .. code-block:: python

            data = fluid.layers.data(name='data', shape=[128], dtype='float32')
            label = fluid.layers.data(name='label', shape=[1], dtype='int64')
            fc = fluid.layers.fc(input=data, size=100)
            out = fluid.layers.softmax_with_cross_entropy(
                logits=fc, label=label)
    """
    helper = LayerHelper('softmax_with_cross_entropy', **locals())
    softmax = helper.create_tmp_variable(dtype=logits.dtype)
    loss = helper.create_tmp_variable(dtype=logits.dtype)
    helper.append_op(
        type='softmax_with_cross_entropy',
        inputs={'Logits': logits,
                'Label': label},
        outputs={'Softmax': softmax,
                 'Loss': loss},
        attrs={'soft_label': soft_label})
    return loss


def smooth_l1(x, y, inside_weight=None, outside_weight=None, sigma=None):
    """
    This layer computes the smooth L1 loss for Variable :attr:`x` and :attr:`y`.
    It takes the first dimension of :attr:`x` and :attr:`y` as batch size.
    For each instance, it computes the smooth L1 loss element by element first
    and then sums all the losses. So the shape of ouput Variable is 
    [batch_size, 1].

    Args:
        x (Variable): A tensor with rank at least 2. The input value of smooth
            L1 loss op with shape [batch_size, dim1, ..., dimN].
        y (Variable): A tensor with rank at least 2. The target value of smooth
            L1 loss op with same shape as :attr:`x`.
        inside_weight (Variable|None):  A tensor with rank at least 2. This
            input is optional and should have same shape with :attr:`x`. If 
            provided, the result of (:attr:`x` - :attr:`y`) will be multiplied 
            by this tensor element by element.
        outside_weight (Variable|None): A tensor with rank at least 2. This
            input is optional and should have same shape with :attr:`x`. If 
            provided, the out smooth L1 loss will be multiplied by this tensor 
            element by element.
        sigma (float|None): Hyper parameter of smooth L1 loss layer. A float 
           scalar with default value 1.0.

    Returns:
        Variable: The output smooth L1 loss with shape [batch_size, 1].

    Examples:
        .. code-block:: python

            data = fluid.layers.data(name='data', shape=[128], dtype='float32')
            label = fluid.layers.data(
                name='label', shape=[100], dtype='float32')
            fc = fluid.layers.fc(input=data, size=100)
            out = fluid.layers.smooth_l1(x=fc, y=label)
    """

    helper = LayerHelper('smooth_l1_loss', **locals())
    diff = helper.create_tmp_variable(dtype=x.dtype)
    loss = helper.create_tmp_variable(dtype=x.dtype)
    helper.append_op(
        type='smooth_l1_loss',
        inputs={
            'X': x,
            'Y': y,
            'InsideWeight': inside_weight,
            'OutsideWeight': outside_weight
        },
        outputs={'Diff': diff,
                 'Out': loss},
        attrs={'sigma': sigma})
    return loss


def one_hot(input, depth):
    """
    This layer creates the one-hot representations for input indices.

    Args:
        input(Variable): Input indices, last dimension must be 1.
        depth(scalar): An interger defining the depth of the one-hot dimension.

    Returns:
        Variable: The one-hot representations of input.

    Examples:
        .. code-block:: python
        
            label = layers.data(name="label", shape=[1], dtype="float32")
            one_hot_label = layers.one_hot(input=label, depth=10)
    """
    helper = LayerHelper("one_hot", **locals())
    one_hot_out = helper.create_tmp_variable(dtype='float32')
    helper.append_op(
        type="one_hot",
        inputs={'X': input},
        attrs={'depth': depth},
        outputs={'Out': one_hot_out})
    return one_hot_out


def autoincreased_step_counter(counter_name=None, begin=1, step=1):
    """
    NOTE: The counter will be automatically increased by 1 every mini-batch
    Return the run counter of the main program, which is started with 1.

    Args:
        counter_name(str): The counter name, default is '@STEP_COUNTER@'.
        begin(int): The first value of this counter.
        step(int): The increment step between each execution.

    Returns:
        Variable: The global run counter.
    """
    helper = LayerHelper('global_step_counter')
    if counter_name is None:
        counter_name = '@STEP_COUNTER@'
    counter, is_new_var = helper.create_or_get_global_variable(
        name=counter_name, dtype='int64', shape=[1], persistable=True)
    if is_new_var:
        helper.set_variable_initializer(
            counter, initializer=Constant(
                value=begin - 1, force_cpu=True))
        helper.main_program.global_block().prepend_op(
            type='increment',
            inputs={'X': [counter]},
            outputs={'Out': [counter]},
            attrs={'step': float(step)})
        counter.stop_gradient = True

    return counter


def reshape(x, shape, actual_shape=None, act=None, inplace=True, name=None):
    """
    Gives a new shape to the input Tensor without changing its data.

    The target shape can be given by :attr:`shape` or :attr:`actual_shape`.
    :attr:`shape` is a list of integer while :attr:`actual_shape` is a tensor
    variable. :attr:`actual_shape` has a higher priority than :attr:`shape`
    if it is provided, while :attr:`shape` still should be set correctly to
    gurantee shape inference in compile-time.

    Some tricks exist when specifying the target shape.

    1. -1 means the value of this dimension is inferred from the total element
    number of x and remaining dimensions. Thus one and only one dimension can
    be set -1.

    2. 0 means the actual dimension value is going to be copied from the
    corresponding dimension of x. The indice of 0s in shape can not exceed
    Rank(X).

    Here are some examples to explain it.

    1. Given a 3-D tensor x with a shape [2, 4, 6], and the target shape
    is [6, 8], the reshape operator will transform x into a 2-D tensor with
    shape [6, 8] and leaving x's data unchanged.

    2. Given a 3-D tensor x with a shape [2, 4, 6], and the target shape
    specified is [2, 3, -1, 2], the reshape operator will transform x into a
    4-D tensor with shape [2, 3, 4, 2] and leaving x's data unchanged. In this
    case, one dimension of the target shape is set to -1, the value of this
    dimension is inferred from the total element number of x and remaining
    dimensions.

    3. Given a 3-D tensor x with a shape [2, 4, 6], and the target shape
    is [-1, 0, 3, 2], the reshape operator will transform x into a 4-D tensor
    with shape [2, 4, 3, 2] and leaving x's data unchanged. In this case,
    besides -1, 0 means the actual dimension value is going to be copied from
    the corresponding dimension of x.

    Args:
        x(variable): The input tensor.
        shape(list): The new shape. At most one dimension of the new shape can
                     be -1.
        actual_shape(variable): An optional input. If provided, reshape
                                according to this given shape rather than
                                :attr:`shape` specifying shape. That is to
                                say :attr:`actual_shape` has a higher priority
                                than :attr:`shape`.
        act (str): The non-linear activation to be applied to output variable.
        inplace(bool): If this flag is set true, a new output tensor is created
                       whose data is copied from input x, otherwise the output
                       shares data with input without copying.
        name (str): The name of this layer. It is optional.

    Returns:
        Variable: The output tensor.

    Examples:
        .. code-block:: python

            data = fluid.layers.data(
                name='data', shape=[2, 4, 6], dtype='float32')
            reshaped = fluid.layers.reshape(
                x=data, shape=[-1, 0, 3, 2], act='tanh', inplace=True)
    """

    if not (isinstance(shape, list) or isinstance(shape, tuple)):
        raise ValueError("Input shape must be a python lsit or tuple.")

    # Validate the shape
    unk_dim_idx = -1
    for dim_idx, dim_size in enumerate(shape):
        if dim_size == -1:
            assert unk_dim_idx == -1, (
                "Only one dimension in shape can be unknown.")
            unk_dim_idx = dim_idx
        elif dim_size == 0:
            assert dim_idx < len(x.shape), (
                "The indice of 0s in shape can not exceed Rank(X).")
        else:
            assert dim_size > 0, (
                "Each dimension size given in shape must not be negtive "
                "except one unknown dimension.")

    helper = LayerHelper("reshape", **locals())
    reshaped = helper.create_tmp_variable(dtype=x.dtype)
    helper.append_op(
        type="reshape",
        inputs={"X": x,
                "Shape": actual_shape}
        if isinstance(actual_shape, Variable) else {"X": x},
        attrs={"shape": shape,
               "inplace": inplace},
        outputs={"Out": reshaped})

    return helper.append_activation(reshaped)


def lod_reset(x, y=None, target_lod=None):
    """
    Set LoD of :attr:`x` to a new one specified by :attr:`y` or
    :attr:`target_lod`. When :attr:`y` provided, :attr:`y.lod` would be 
    considered as target LoD first, otherwise :attr:`y.data` would be 
    considered as target LoD. If :attr:`y` is not provided, target LoD should 
    be specified by :attr:`target_lod`. If target LoD is specified by 
    :attr:`Y.data` or :attr:`target_lod`, only one level LoD is supported.

    .. code-block:: text

        * Example 1:

            Given a 1-level LoDTensor x:
                x.lod =  [[ 2,           3,                   1 ]]
                x.data = [[1.0], [2.0], [3.0], [4.0], [5.0], [6.0]]
                x.dims = [6, 1]

            target_lod: [4, 2]

            then we get a 1-level LoDTensor:
                out.lod =  [[4,                          2]]
                out.data = [[1.0], [2.0], [3.0], [4.0], [5.0], [6.0]]
                out.dims = [6, 1]

        * Example 2:

            Given a 1-level LoDTensor x:
                x.lod =  [[2,            3,                   1]]
                x.data = [[1.0], [2.0], [3.0], [4.0], [5.0], [6.0]]
                x.dims = [6, 1]

            y is a Tensor:
                y.data = [[2, 4]]
                y.dims = [1, 3]

            then we get a 1-level LoDTensor:
                out.lod =  [[2,            4]]
                out.data = [[1.0], [2.0], [3.0], [4.0], [5.0], [6.0]]
                out.dims = [6, 1]

        * Example 3:

            Given a 1-level LoDTensor x:
                x.lod =  [[2,            3,                   1]]
                x.data = [[1.0], [2.0], [3.0], [4.0], [5.0], [6.0]]
                x.dims = [6, 1]

            y is a 2-level LoDTensor:
                y.lod =  [[2, 2], [2, 2, 1, 1]]
                y.data = [[1.1], [2.1], [3.1], [4.1], [5.1], [6.1]]
                y.dims = [6, 1]

            then we get a 2-level LoDTensor:
                out.lod =  [[2, 2], [2, 2, 1, 1]]
                out.data = [[1.0], [2.0], [3.0], [4.0], [5.0], [6.0]]
                out.dims = [6, 1]

    Args:
        x (Variable): Input variable which could be a Tensor or LodTensor.
        y (Variable|None): If provided, output's LoD would be derived 
                           from :attr:`y`.
        target_lod (list|tuple|None): One level LoD which should be considered
                                      as target LoD when :attr:`y` not provided.

    Returns:
        Variable: Output variable with LoD specified by this layer.

    Raises:
        ValueError: If :attr:`y` and :attr:`target_lod` are both None.

    Examples:
        .. code-block:: python

            x = layers.data(name='x', shape=[10])
            y = layers.data(name='y', shape=[10, 20], lod_level=2)
            out = layers.lod_reset(x=x, y=y)
    """
    helper = LayerHelper("lod_reset", **locals())
    out = helper.create_tmp_variable(dtype=x.dtype)
    if y is not None:
        helper.append_op(
            type="lod_reset", inputs={'X': x,
                                      'Y': y}, outputs={'Out': out})
    elif target_lod is not None:
        helper.append_op(
            type="lod_reset",
            inputs={'X': x},
            attrs={'target_lod': target_lod},
            outputs={'Out': out})
    else:
        raise ValueError("y and target_lod should not be both None.")

    return out


def lrn(input, n=5, k=1.0, alpha=1e-4, beta=0.75, name=None):
    """
    Local Response Normalization Layer. This layer performs a type of
    "lateral inhibition" by normalizing over local input regions.

    The formula is as follows:

    .. math::

        Output(i, x, y) = Input(i, x, y) / \left(
        k + \alpha \sum\limits^{\min(C, c + n/2)}_{j = \max(0, c - n/2)}
        (Input(j, x, y))^2 \right)^{\beta}

    In the above equation:

    * :math:`n`: The number of channels to sum over.
    * :math:`k`: The offset (avoid being divided by 0).
    * :math:`alpha`: The scaling parameter.
    * :math:`beta`: The exponent parameter.

    Refer to `ImageNet Classification with Deep Convolutional Neural Networks
    <https://papers.nips.cc/paper/4824-imagenet-classification-with-deep-convolutional-neural-networks.pdf>`_

    Args:
        input (Variable): The input tensor of this layer, and the dimension of input tensor must be 4.
        n (int, default 5): The number of channels to sum over.
        k (float, default 1.0): An offset (usually positive to avoid dividing by 0).
        alpha (float, default 1e-4): The scaling parameter.
        beta (float, default 0.75): The exponent.
        name (str, default None): A name for this operation.

    Raises:
        ValueError: If rank of the input tensor is not 4.

    Returns:
        A tensor variable storing the transformation result.

    Examples:
        .. code-block:: python

          data = fluid.layers.data(
              name="data", shape=[3, 112, 112], dtype="float32")
          lrn = fluid.layers.lrn(input=data)
    """
    helper = LayerHelper('lrn', **locals())
    dtype = helper.input_dtype()
    input_shape = input.shape
    dims = len(input_shape)

    if dims != 4:
        raise ValueError(
            "dims of input must be 4(not %d), and it's order must be NCHW" %
            (dims))

    mid_out = helper.create_tmp_variable(dtype=dtype, stop_gradient=True)
    lrn_out = helper.create_tmp_variable(dtype)
    helper.append_op(
        type="lrn",
        inputs={"X": input},
        outputs={
            "Out": lrn_out,
            "MidOut": mid_out,
        },
        attrs={"n": n,
               "k": k,
               "alpha": alpha,
               "beta": beta})

    return lrn_out


def pad(x, paddings, pad_value=0., name=None):
    """
    Pads a tensor with a constant value given by :attr:`pad_value`, and the
    padded width is specified by :attr:`paddings`.

    Specifically, the number of values padded before the contents of :attr:`x`
    in dimension :attr:`i` is indicated by :attr:`paddings[i]`, and the number
    of values padded after the contents of :attr:`x` in dimension :attr:`i` is
    indicated by :attr:`paddings[i+1]`.

    See below for an example.

    .. code-block:: text

        Given:
            x = [[1, 2], [3, 4]]

            paddings = [0, 1, 1, 2]

            pad_value = 0

        Return:

            out = [[0, 1, 2, 0, 0]
                   [0, 3, 4, 0, 0]
                   [0, 0, 0, 0, 0]]

    Args:
        x (Variable): The input tensor variable.
        paddings (list): A list of integers. Its elements specify the padded
                         width before and after for each dimension in turn.
                         The length of :attr:paddings must be
                         :math:`rank(x) \\times 2`.
        pad_value (float): The constant value used to pad.
        name(str|None): A name for this layer(optional). If set None, the layer
                        will be named automatically.

    Returns:
        Variable: The padded tensor variable.

    Examples:
        .. code-block:: python

            # x is a rank 2 tensor variable.
            out = fluid.layers.pad(
                x=x, paddings=[0, 1, 1, 2], pad_value=0.)
    """
    helper = LayerHelper('pad', input=x, **locals())
    dtype = helper.input_dtype()
    out = helper.create_tmp_variable(dtype)
    helper.append_op(
        type='pad',
        inputs={'X': x},
        outputs={'Out': out},
        attrs={'paddings': paddings,
               'pad_value': float(pad_value)})
    return out


def label_smooth(label,
                 prior_dist=None,
                 epsilon=0.1,
                 dtype="float32",
                 name=None):
    """
    Label smoothing is a mechanism to regularize the classifier layer and is
    called label-smoothing regularization (LSR).

    Label smoothing is proposed to encourage the model to be less confident,
    since optimizing the log-likelihood of the correct label directly may
    cause overfitting and reduce the ability of the model to adapt. Label
    smoothing replaces the ground-truth label :math:`y` with the weighted sum
    of itself and some fixed distribution :math:`\mu`. For class :math:`k`,
    i.e.

    .. math::

        \\tilde{y_k} = (1 - \epsilon) * y_k + \epsilon * \mu_k,

    where :math:`1 - \epsilon` and :math:`\epsilon` are the weights
    respectively, and :math:`\\tilde{y}_k` is the smoothed label. Usually
    uniform distribution is used for :math:`\mu`.

    See more details about label smoothing in https://arxiv.org/abs/1512.00567.

    Args:
        label(Variable): The input variable containing the label data. The
                          label data should use one-hot representation.
        prior_dist(Variable): The prior distribution to be used to smooth
                              labels. If not provided, an uniform distribution
                              is used. The shape of :attr:`prior_dist` should
                              be :math:`(1, class\_num)`.
        epsilon(float): The weight used to mix up the original ground-truth
                        distribution and the fixed distribution.
        dtype(np.dtype|core.VarDesc.VarType|str): The type of data : float32,
                                                  float_64, int etc.
        name(str|None): A name for this layer(optional). If set None, the layer
                        will be named automatically.

    Returns:
        Variable: The tensor variable containing the smoothed labels.

    Examples:
        .. code-block:: python

            label = layers.data(name="label", shape=[1], dtype="float32")
            one_hot_label = layers.one_hot(input=label, depth=10)
            smooth_label = layers.label_smooth(
                label=one_hot_label, epsilon=0.1, dtype="float32")
    """
    if epsilon > 1. or epsilon < 0.:
        raise ValueError("The value of epsilon must be between 0 and 1.")
    helper = LayerHelper("label_smooth", **locals())
    label.stop_gradient = True
    smooth_label = helper.create_tmp_variable(dtype)
    helper.append_op(
        type="label_smooth",
        inputs={"X": label,
                "PriorDist": prior_dist} if prior_dist else {"X": label},
        outputs={"Out": smooth_label},
        attrs={"epsilon": float(epsilon)})
    return smooth_label


def roi_pool(input, rois, pooled_height=1, pooled_width=1, spatial_scale=1.0):
    """
    Region of interest pooling (also known as RoI pooling) is to perform
        is to perform max pooling on inputs of nonuniform sizes to obtain
        fixed-size feature maps (e.g. 7*7).
    The operator has three steps:
        1. Dividing each region proposal into equal-sized sections with
           the pooled_width and pooled_height
        2. Finding the largest value in each section
        3. Copying these max values to the output buffer

    Args:
        input (Variable): The input for ROI pooling.
        rois (Variable): ROIs (Regions of Interest) to pool over. It should
                         be a 2-D one level LoTensor of shape [num_rois, 4].
                         The layout is [x1, y1, x2, y2], where (x1, y1)
                         is the top left coordinates, and (x2, y2) is the
                         bottom right coordinates. The num_rois is the
                         total number of ROIs in this batch data.
        pooled_height (integer): The pooled output height. Default: 1
        pooled_width (integer): The pooled output width. Default: 1
        spatial_scale (float): Multiplicative spatial scale factor. To
                               translate ROI coords from their input scale
                               to the scale used when pooling. Default: 1.0

    Returns:
        pool_out (Variable): The output is a 4-D tensor of the shape
                             (num_rois, channels, pooled_h, pooled_w).

    Examples:
        .. code-block:: python

            pool_out = fluid.layers.roi_pool(input=x, rois=rois, 7, 7, 1.0)
    """
    helper = LayerHelper('roi_pool', **locals())
    dtype = helper.input_dtype()
    pool_out = helper.create_tmp_variable(dtype)
    argmaxes = helper.create_tmp_variable(dtype='int32')
    helper.append_op(
        type="roi_pool",
        inputs={"X": input,
                "ROIs": rois},
        outputs={"Out": pool_out,
                 "Argmax": argmaxes},
        attrs={
            "pooled_height": pooled_height,
            "pooled_width": pooled_width,
            "spatial_scale": spatial_scale
        })
    return pool_out


def dice_loss(input, label, epsilon=0.00001):
    """
    Dice loss for comparing the similarity of two batch of data,
    usually is used for binary image segmentation i.e. labels are binary.
    The dice loss can be defined as below equation:

    .. math::

        dice\_loss &= 1 - \\frac{2 * intersection\_area}{total\_area} \\\\
                  &= \\frac{(total\_area - intersection\_area) - intersection\_area}{total\_area} \\\\
                  &= \\frac{(union\_area - intersection\_area)}{total\_area}


    Args:
        input (Variable): The predictions with rank>=2. The first dimension is batch size,
                          and the last dimension is class number.
        label (Variable): The groud truth with the same rank with input. The first dimension
                          is batch size, and the last dimension is 1.
        epsilon (float): The epsilon will be added to the numerator and denominator.
                         If both input and label are empty, it makes sure dice is 1.
                         Default: 0.00001

    Returns:
        dice_loss (Variable): The dice loss with shape [1].

    Examples:
        .. code-block:: python

            predictions = fluid.layers.softmax(x)
            loss = fluid.layers.dice_loss(input=predictions, label=label, 2)
    """
    label = one_hot(label, depth=input.shape[-1])
    reduce_dim = range(1, len(input.shape))
    inse = reduce_sum(input * label, dim=reduce_dim)
    dice_denominator = reduce_sum(
        input, dim=reduce_dim) + reduce_sum(
            label, dim=reduce_dim)
    dice_score = 1 - inse * 2 / (dice_denominator + epsilon)
    return reduce_mean(dice_score)


def image_resize(input,
                 out_shape=None,
                 scale=None,
                 name=None,
                 resample='BILINEAR'):
    """
    Resize a batch of images.

    The input must be a tensor of the shape (num_batches, channels, in_h, in_w), 
    and the resizing only applies on the last two dimensions(hight and width).

    Supporting resample methods:
        'BILINEAR' : Bilinear interpolation

    Args:
        input (Variable): The input tensor of image resize layer,
                          This is a 4-D tensor of the shape
                          (num_batches, channels, in_h, in_w).
        out_shape(list|tuple|Variable|None): Output shape of image resize
                                    layer, the shape is (out_h, out_w).
                                    Default: None
        scale(float|None): The multiplier for the input height or width.
                         At least one of out_shape or scale must be set.
                         And out_shape has a higher priority than scale.
                         Default: None
        name(str|None): A name for this layer(optional). If set None, the layer
                        will be named automatically.
        resample(str): The resample method. It can only be 'BILINEAR' currently.
                       Default: 'BILINEAR'

    Returns:
        out (Variable): The output is a 4-D tensor of the shape
                        (num_batches, channls, out_h, out_w).

    Examples:
        .. code-block:: python

            out = fluid.layers.image_resize(input, out_shape=[12, 12])
    """
    resample_methods = {'BILINEAR': 'bilinear_interp'}
    if resample not in resample_methods:
        raise ValueError(
            "The 'resample' of image_resize can only be 'BILINEAR' currently.")
    if out_shape is None and scale is None:
        raise ValueError("One of out_shape and scale must not be None")
    helper = LayerHelper('bilinear_interp', **locals())
    dtype = helper.input_dtype()

    def _is_list_or_turple_(data):
        return (isinstance(data, list) or isinstance(data, tuple))

    out_h = 0
    out_w = 0
    inputs = {"X": input}
    if out_shape is not None:
        if not (_is_list_or_turple_(out_shape) and
                len(out_shape) == 2) and not isinstance(out_shape, Variable):
            raise ValueError('out_shape should be a list or tuple or variable')
        if _is_list_or_turple_(out_shape):
            out_shape = list(map(int, out_shape))
            out_h = out_shape[0]
            out_w = out_shape[1]
        else:
            inputs['OutSize'] = out_shape
    else:
        out_h = int(input.shape[2] * scale)
        out_w = int(input.shape[3] * scale)

    out = helper.create_tmp_variable(dtype)
    helper.append_op(
        type=resample_methods[resample],
        inputs=inputs,
        outputs={"Out": out},
        attrs={"out_h": out_h,
               "out_w": out_w})
    return out


@templatedoc(op_type="bilinear_interp")
def resize_bilinear(input, out_shape=None, scale=None, name=None):
    """
    ${comment}

    Args:
        input(${x_type}): ${x_comment}.

        out_shape(${out_size_type}): ${out_size_comment}.

        scale(float|None): The multiplier for the input height or width. At
             least one of out_shape or scale must be set. And out_shape has
             a higher priority than scale. Default: None.

        name(str|None): The output variable name.

    Returns:
        ${out_comment}.
    """

    return image_resize(input, out_shape, scale, name, 'BILINEAR')


def image_resize_short(input, out_short_len, resample='BILINEAR'):
    """
    Resize a batch of images. The short edge of input images will be 
    resized to the given 'out_short_len'. The long edge of input images 
    will be resized proportionately to make images' length-width ratio 
    constant.

    Args:
        input (Variable): The input tensor of image resize layer,
                          This is a 4-D tensor of the shape
                          (num_batches, channels, in_h, in_w).
        out_short_len(int): The length of output images' short edge.
        resample (str): resample method, default: BILINEAR.

    Returns:
        out (Variable): The output is a 4-D tensor of the shape
                        (num_batches, channls, out_h, out_w).
    """
    in_shape = input.shape
    if len(in_shape) != 4:
        raise ValueError(
            "The rank of input must be 4 (num_batches, channels, in_h, in_w).")
    hw = in_shape[2:4]
    short_idx = hw.index(min(hw))
    long_idx = 1 - short_idx
    out_shape = list(hw)
    out_shape[short_idx] = out_short_len
    out_shape[long_idx] = int(
        float(out_shape[long_idx]) * (float(out_short_len) / float(hw[
            short_idx])) + 0.5)
    return image_resize(input=input, out_shape=out_shape, resample=resample)


def gather(input, index):
    """
    Output is obtained by gathering entries of the outer-most dimension 
    of X indexed by `index` and concatenate them together.

    .. math::

        Out = X[Index]


    .. code-block:: text


                Given:

                X = [[1, 2],
                     [3, 4],
                     [5, 6]]

                Index = [1, 2]

                Then:

                Out = [[3, 4],
                       [5, 6]]

    Args:
        input (Variable): The source input with rank>=1. 
        index (Variable): The index input with rank=1.

    Returns:
        output (Variable): The output is a tensor with the same rank as input.

    Examples:

        .. code-block:: python

            output = fluid.layers.gather(x, index)
    """
    helper = LayerHelper('gather', **locals())
    dtype = helper.input_dtype()
    out = helper.create_tmp_variable(dtype)
    helper.append_op(
        type="gather",
        inputs={"X": input,
                "Index": index},
        outputs={"Out": out})
    return out


@templatedoc()
def random_crop(x, shape, seed=None):
    """
    ${comment}

    Args:
        x(${x_type}): ${x_comment}
        shape(${shape_type}): ${shape_comment}
        seed(int|${seed_type}|None): ${seed_comment} By default, the seed will
            get from `random.randint(-65536, 65535)`.

    Returns:
        ${out_comment}
    
    Examples:
        >>> img = fluid.layers.data("img", [3, 256, 256])
        >>> cropped_img = fluid.layers.random_crop(img, shape=[3, 224, 224])
    """
    helper = LayerHelper("random_crop", **locals())
    dtype = helper.input_dtype()
    out = helper.create_tmp_variable(dtype)
    if seed is None:
        seed = random.randint(-65536, 65535)

    if isinstance(seed, int):
        seed_value = seed
        seed = helper.create_tmp_variable(dtype="int64")
        helper.append_op(
            type="fill_constant",
            inputs={},
            outputs={"Out": seed},
            attrs={
                "dtype": seed.dtype,
                "shape": [1],
                "value": float(seed_value),
                "force_cpu": True
            })
    elif not isinstance(seed, Variable):
        raise ValueError("'seed' must be a Variable or an int.")
    seed_out = helper.create_tmp_variable(dtype="int64")
    helper.append_op(
        type="random_crop",
        inputs={"X": x,
                "Seed": seed},
        outputs={"Out": out,
                 "SeedOut": seed_out},
        attrs={"shape": shape})
    return out


def log(x):
    """
    Calculates the natural log of the given input tensor, element-wise.

    .. math::

        Out = \\ln(x)

    Args:
        x (Variable): Input tensor. 

    Returns:
        Variable: The natural log of the input tensor computed element-wise.

    Examples:

        .. code-block:: python

            output = fluid.layers.log(x)
    """
    helper = LayerHelper('log', **locals())
    dtype = helper.input_dtype()
    out = helper.create_tmp_variable(dtype)
    helper.append_op(type="log", inputs={"X": input}, outputs={"Out": out})
    return out


def relu(x):
    """
    Relu takes one input data (Tensor) and produces one output data (Tensor)
    where the rectified linear function, y = max(0, x), is applied to
    the tensor elementwise.

    .. math::

        Out = \\max(0, x)

    Args:
        x (Variable): The input tensor. 

    Returns:
        Variable: The output tensor with the same shape as input.

    Examples:

        .. code-block:: python

            output = fluid.layers.relu(x)
    """
    helper = LayerHelper('relu', **locals())
    dtype = helper.input_dtype()
    out = helper.create_tmp_variable(dtype)
    helper.append_op(type="relu", inputs={"X": input}, outputs={"Out": out})
    return out


def mean_iou(input, label, num_classes):
    """
    Mean Intersection-Over-Union is a common evaluation metric for
    semantic image segmentation, which first computes the IOU for each 
    semantic class and then computes the average over classes. 
    IOU is defined as follows: 
    
    .. math::

        IOU = \\frac{true\_positiv}{(true\_positive + false\_positive + false\_negative)}.

    The predictions are accumulated in a confusion matrix and mean-IOU 
    is then calculated from it.


    Args:
        input (Variable): A Tensor of prediction results for semantic labels with type int32 or int64.
        label (Variable): A Tensor of ground truth labels with type int32 or int64.
                           Its shape should be the same as input.
        num_classes (int): The possible number of labels.

    Returns:
        mean_iou (Variable): A Tensor representing the mean intersection-over-union with shape [1].
        out_wrong(Variable): A Tensor with shape [num_classes]. The wrong numbers of each class.
        out_correct(Variable): A Tensor with shape [num_classes]. The correct numbers of each class. 

    Examples:

        .. code-block:: python
            
            iou, wrongs, corrects = fluid.layers.mean_iou(predict, label, num_classes)
    """
    helper = LayerHelper('mean_iou', **locals())
    dtype = helper.input_dtype()
    out_mean_iou = helper.create_tmp_variable(dtype='float32')
    out_wrong = helper.create_tmp_variable(dtype='int32')
    out_correct = helper.create_tmp_variable(dtype='int32')
    helper.append_op(
        type="mean_iou",
        inputs={"predictions": input,
                "labels": label},
        outputs={
            "out_mean_iou": out_mean_iou,
            "out_wrong": out_wrong,
            "out_correct": out_correct
        },
        attrs={"num_classes": num_classes})
    return out_mean_iou, out_wrong, out_correct<|MERGE_RESOLUTION|>--- conflicted
+++ resolved
@@ -3450,34 +3450,21 @@
     .. code-block:: text
 
         x is a LoDTensor:
-<<<<<<< HEAD
             x.lod  = [[0, 2, 6]]
             x.data = [[1,  2], [3,  4],
                       [5,  6], [7,  8],
                       [9, 10], [11, 12]]
-=======
-            x.lod  = [[2, 4]]
-            x.data = [[1, 2], [3, 4],
-                      [5, 6], [7, 8], [9, 10], [11, 12]]
->>>>>>> 20e5ef62
             x.dims = [6, 2]
 
         set new_dim = 4
 
         then out is a LoDTensor:
-<<<<<<< HEAD
 
             out.lod  = [[0, 1, 3]]
 
             out.data = [[1,  2,  3,  4],
                         [5,  6,  7,  8],
                         [9, 10, 11, 12]]
-
-=======
-            out.lod  = [[1, 2]]
-            out.data = [[1, 2, 3, 4],
-                        [5, 6, 7, 8], [9, 10, 11, 12]]
->>>>>>> 20e5ef62
             out.dims = [3, 4]
 
     Currently, only 1-level LoDTensor is supported and please make sure
