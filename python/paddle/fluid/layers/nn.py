# Copyright (c) 2018 PaddlePaddle Authors. All Rights Reserved.
#
# Licensed under the Apache License, Version 2.0 (the "License");
# you may not use this file except in compliance with the License.
# You may obtain a copy of the License at
#
#     http://www.apache.org/licenses/LICENSE-2.0
#
# Unless required by applicable law or agreed to in writing, software
# distributed under the License is distributed on an "AS IS" BASIS,
# WITHOUT WARRANTIES OR CONDITIONS OF ANY KIND, either express or implied.
# See the License for the specific language governing permissions and
# limitations under the License.
"""
All layers just related to the neural network.
"""

from __future__ import print_function

import numpy as np
from ..layer_helper import LayerHelper
from ..initializer import Normal, Constant
from ..framework import Variable, OpProtoHolder
from ..param_attr import ParamAttr
from .layer_function_generator import autodoc, templatedoc, _generate_doc_string_
from .tensor import concat
from . import utils
from .. import unique_name
from functools import reduce

__all__ = [
    'fc',
    'embedding',
    'dynamic_lstm',
    'dynamic_lstmp',
    'dynamic_gru',
    'gru_unit',
    'linear_chain_crf',
    'crf_decoding',
    'cos_sim',
    'cross_entropy',
    'square_error_cost',
    'chunk_eval',
    'sequence_conv',
    'conv2d',
    'conv3d',
    'sequence_pool',
    'sequence_softmax',
    'softmax',
    'pool2d',
    'pool3d',
    'batch_norm',
    'beam_search_decode',
    'conv2d_transpose',
    'conv3d_transpose',
    'sequence_expand',
    'sequence_expand_as',
    'sequence_pad',
    'sequence_unpad',
    'lstm_unit',
    'reduce_sum',
    'reduce_mean',
    'reduce_max',
    'reduce_min',
    'reduce_prod',
    'sequence_first_step',
    'sequence_last_step',
    'sequence_slice',
    'dropout',
    'split',
    'ctc_greedy_decoder',
    'edit_distance',
    'l2_normalize',
    'matmul',
    'topk',
    'warpctc',
    'sequence_reshape',
    'transpose',
    'im2sequence',
    'nce',
    'hsigmoid',
    'beam_search',
    'row_conv',
    'multiplex',
    'layer_norm',
    'softmax_with_cross_entropy',
    'smooth_l1',
    'one_hot',
    'autoincreased_step_counter',
    'reshape',
    'squeeze',
    'unsqueeze',
    'lod_reset',
    'lrn',
    'pad',
    'pad_constant_like',
    'label_smooth',
    'roi_pool',
    'roi_align',
    'dice_loss',
    'image_resize',
    'image_resize_short',
    'resize_bilinear',
    'gather',
    'scatter',
    'sequence_scatter',
    'random_crop',
    'mean_iou',
    'relu',
    'log',
    'crop',
    'rank_loss',
    'margin_rank_loss',
    'elu',
    'relu6',
    'pow',
    'stanh',
    'hard_sigmoid',
    'swish',
    'prelu',
    'brelu',
    'leaky_relu',
    'soft_relu',
    'flatten',
    'sequence_mask',
    'stack',
    'pad2d',
    'unstack',
    'sequence_enumerate',
    'expand',
    'sequence_concat',
    'scale',
    'elementwise_add',
    'elementwise_div',
    'elementwise_sub',
    'elementwise_mul',
    'elementwise_max',
    'elementwise_min',
    'elementwise_pow',
    'uniform_random_batch_size_like',
    'gaussian_random',
    'sampling_id',
    'gaussian_random_batch_size_like',
    'sum',
    'slice',
    'shape',
    'logical_and',
    'logical_or',
    'logical_xor',
    'logical_not',
    'clip',
    'clip_by_norm',
    'mean',
    'mul',
    'sigmoid_cross_entropy_with_logits',
    'maxout',
    'sequence_reverse',
    'affine_channel',
    'hash',
<<<<<<< HEAD
    'grid_sampler',
=======
    'log_loss',
    'add_position_encoding',
>>>>>>> 35915fc5
]


def fc(input,
       size,
       num_flatten_dims=1,
       param_attr=None,
       bias_attr=None,
       act=None,
       is_test=False,
       name=None):
    """
    **Fully Connected Layer**

    This function creates a fully connected layer in the network. It can take
    multiple tensors as its inputs. It creates a variable called weights for
    each input tensor, which represents a fully connected weight matrix from
    each input unit to each output unit. The fully connected layer multiplies
    each input tensor with its coresponding weight to produce an output Tensor.
    If multiple input tensors are given, the results of multiple multiplications
    will be sumed up. If bias_attr is not None, a bias variable will be created
    and added to the output. Finally, if activation is not None, it will be applied
    to the output as well.

    This process can be formulated as follows:

    .. math::

        Out = Act({\sum_{i=0}^{N-1}X_iW_i + b})

    In the above equation:

    * :math:`N`: Number of the input.
    * :math:`X_i`: The input tensor.
    * :math:`W`: The weights created by this layer.
    * :math:`b`: The bias parameter created by this layer (if needed).
    * :math:`Act`: The activation function.
    * :math:`Out`: The output tensor.

    Args:
        input (Variable|list of Variable): The input tensor(s) of this layer, and the dimension of
            the input tensor(s) is at least 2.
        size(int): The number of output units in this layer.
        num_flatten_dims (int, default 1): The fc layer can accept an input tensor with more than
            two dimensions. If this happens, the multidimensional tensor will first be flattened
            into a 2-dimensional matrix. The parameter `num_flatten_dims` determines how the input
            tensor is flattened: the first `num_flatten_dims` (inclusive, index starts from 1)
            dimensions will be flatten to form the first dimension of the final matrix (height of
            the matrix), and the rest `rank(X) - num_flatten_dims` dimensions are flattened to
            form the second dimension of the final matrix (width of the matrix). For example, suppose
            `X` is a 6-dimensional tensor with a shape [2, 3, 4, 5, 6], and `num_flatten_dims` = 3.
            Then, the flattened matrix will have a shape [2 x 3 x 4, 5 x 6] = [24, 30].
        param_attr (ParamAttr|list of ParamAttr, default None): The parameter attribute for learnable
            parameters/weights of this layer.
        bias_attr (ParamAttr|list of ParamAttr, default None): The parameter attribute for the bias
            of this layer. If it is set to False, no bias will be added to the output units.
            If it is set to None, the bias is initialized zero. Default: None.
        act (str, default None): Activation to be applied to the output of this layer.
        is_test(bool): A flag indicating whether execution is in test phase.
        name (str, default None): The name of this layer.

    Returns:
        Variable: The transformation result.

    Raises:
        ValueError: If rank of the input tensor is less than 2.

    Examples:
        .. code-block:: python

          data = fluid.layers.data(name="data", shape=[32, 32], dtype="float32")
          fc = fluid.layers.fc(input=data, size=1000, act="tanh")
    """

    helper = LayerHelper("fc", **locals())

    dtype = helper.input_dtype()

    mul_results = []
    for input_var, param_attr in helper.iter_inputs_and_params():
        input_shape = input_var.shape
        param_shape = [
            reduce(lambda a, b: a * b, input_shape[num_flatten_dims:], 1)
        ] + [size]

        w = helper.create_parameter(
            attr=param_attr, shape=param_shape, dtype=dtype, is_bias=False)
        tmp = helper.create_variable_for_type_inference(dtype)
        helper.append_op(
            type="mul",
            inputs={"X": input_var,
                    "Y": w},
            outputs={"Out": tmp},
            attrs={"x_num_col_dims": num_flatten_dims,
                   "y_num_col_dims": 1})
        mul_results.append(tmp)

    if len(mul_results) == 1:
        pre_bias = mul_results[0]
    else:
        pre_bias = helper.create_variable_for_type_inference(dtype)
        helper.append_op(
            type="sum",
            inputs={"X": mul_results},
            outputs={"Out": pre_bias},
            attrs={"use_mkldnn": False})
    # add bias
    pre_activation = helper.append_bias_op(pre_bias, dim_start=num_flatten_dims)
    # add activation
    return helper.append_activation(pre_activation)


def embedding(input,
              size,
              is_sparse=False,
              is_distributed=False,
              padding_idx=None,
              param_attr=None,
              dtype='float32'):
    """
    **Embedding Layer**

    This layer is used to lookup embeddings of IDs, provided by :attr:`input`, in
    a lookup table. The result of this lookup is the embedding of each ID in the
    :attr:`input`.

    All the input variables are passed in as local variables to the LayerHelper
    constructor.

    Args:
        input(Variable): The tensor variable containing the IDs.
        size(tuple|list): The shape of the look up table parameter. It should
            have two elements which indicate the size of the dictionary of
            embeddings and the size of each embedding vector respectively.
        is_sparse(bool): The flag indicating whether to use sparse update.
        is_distributed(bool): Whether to run lookup table from remote parameter server.
        padding_idx(int|long|None): If :attr:`None`, it makes no effect to lookup.
            Otherwise the given :attr:`padding_idx` indicates padding the output
            with zeros whenever lookup encounters it in :attr:`input`. If
            :math:`padding_idx < 0`, the :attr:`padding_idx` to use in lookup is
            :math:`size[0] + dim`.
        param_attr(ParamAttr): Parameters for this layer
        dtype(np.dtype|core.VarDesc.VarType|str): The type of data : float32, float_16, int etc

    Returns:
        Variable: The tensor variable storing the embeddings of the \
                  supplied inputs.

    Examples:
        .. code-block:: python

          dict_size = len(dataset.ids)
          data = fluid.layers.data(name='ids', shape=[32, 32], dtype='float32')
          fc = fluid.layers.embedding(input=data, size=[dict_size, 16])
    """

    helper = LayerHelper('embedding', **locals())
    w = helper.create_parameter(
        attr=helper.param_attr, shape=size, dtype=dtype, is_bias=False)
    tmp = helper.create_variable_for_type_inference(dtype)
    padding_idx = -1 if padding_idx is None else padding_idx if padding_idx >= 0 else (
        size[0] + padding_idx)
    helper.append_op(
        type='lookup_table',
        inputs={'Ids': input,
                'W': w},
        outputs={'Out': tmp},
        attrs={
            'is_sparse': is_sparse,
            'is_distributed': is_distributed,
            'padding_idx': padding_idx
        })
    return tmp


@templatedoc(op_type="lstm")
def dynamic_lstm(input,
                 size,
                 h_0=None,
                 c_0=None,
                 param_attr=None,
                 bias_attr=None,
                 use_peepholes=True,
                 is_reverse=False,
                 gate_activation='sigmoid',
                 cell_activation='tanh',
                 candidate_activation='tanh',
                 dtype='float32',
                 name=None):
    """
    ${comment}

    Args:
        input (Variable): ${input_comment}
        size (int): 4 * hidden size.
        h_0(Variable): The initial hidden state is an optional input, default is zero.
                       This is a tensor with shape (N x D), where N is the
                       batch size and D is the hidden size.
        c_0(Variable): The initial cell state is an optional input, default is zero.
                       This is a tensor with shape (N x D), where N is the
                       batch size. `h_0` and `c_0` can be NULL but only at the same time.
        param_attr(ParamAttr|None): The parameter attribute for the learnable
                               hidden-hidden weights.

                               - Weights = {:math:`W_{ch}, W_{ih}, \
                                                W_{fh}, W_{oh}`}
                               - The shape is (D x 4D), where D is the hidden
                                 size.

                               If it is set to None or one attribute of ParamAttr,
                               dynamic_lstm will create ParamAttr as param_attr.
                               If the Initializer of the param_attr is not set, the
                               parameter is initialized with Xavier. Default: None.
        bias_attr (ParamAttr|None): The bias attribute for the learnable bias
                              weights, which contains two parts, input-hidden
                              bias weights and peephole connections weights if
                              setting `use_peepholes` to `True`.

                              1. `use_peepholes = False`
                                 - Biases = {:math:`b_c, b_i, b_f, b_o`}.
                                 - The shape is (1 x 4D).
                              2. `use_peepholes = True`
                                 - Biases = { :math:`b_c, b_i, b_f, b_o, W_{ic}, \
                                                 W_{fc}, W_{oc}`}.
                                 - The shape is (1 x 7D).

                              If it is set to None or one attribute of ParamAttr,
                              dynamic_lstm will create ParamAttr as bias_attr.
                              If the Initializer of the bias_attr is not set,
                              the bias is initialized zero. Default: None.
        use_peepholes (bool): ${use_peepholes_comment}
        is_reverse (bool): ${is_reverse_comment}
        gate_activation (str): ${gate_activation_comment}
        cell_activation (str): ${cell_activation_comment}
        candidate_activation (str): ${candidate_activation_comment}
        dtype (str): Data type. Choices = ["float32", "float64"], default "float32".
        name (str|None): A name for this layer(optional). If set None, the layer
                         will be named automatically.

    Returns:
        tuple: The hidden state, and cell state of LSTM. The shape of both \
        is (T x D), and lod is the same with the `input`.

    Examples:
        .. code-block:: python

            hidden_dim = 512
            forward_proj = fluid.layers.fc(input=input_seq, size=hidden_dim * 4,
                                           bias_attr=False)
            forward, _ = fluid.layers.dynamic_lstm(
                input=forward_proj, size=hidden_dim * 4, use_peepholes=False)
    """
    assert bias_attr is not False, "bias_attr should not be False in dynamic_lstmp."
    helper = LayerHelper('lstm', **locals())
    size = size // 4
    weight = helper.create_parameter(
        attr=helper.param_attr, shape=[size, 4 * size], dtype=dtype)
    bias_size = [1, 7 * size]
    if not use_peepholes:
        bias_size[1] = 4 * size
    bias = helper.create_parameter(
        attr=helper.bias_attr, shape=bias_size, dtype=dtype, is_bias=True)

    hidden = helper.create_variable_for_type_inference(dtype)
    cell = helper.create_variable_for_type_inference(dtype)
    batch_gate = helper.create_variable_for_type_inference(dtype)
    batch_cell_pre_act = helper.create_variable_for_type_inference(dtype)
    inputs = {'Input': input, 'Weight': weight, 'Bias': bias}
    batch_size = input.shape[0]
    if h_0:
        assert h_0.shape == (batch_size, size), \
            'The shape of h0 should be (batch_size, %d)' % size
        inputs['H0'] = h_0
    if c_0:
        assert c_0.shape == (batch_size, size), \
            'The shape of c0 should be (batch_size, %d)' % size
        inputs['C0'] = c_0

    helper.append_op(
        type='lstm',
        inputs=inputs,
        outputs={
            'Hidden': hidden,
            'Cell': cell,
            'BatchGate': batch_gate,
            'BatchCellPreAct': batch_cell_pre_act
        },
        attrs={
            'use_peepholes': use_peepholes,
            'is_reverse': is_reverse,
            'gate_activation': gate_activation,
            'cell_activation': cell_activation,
            'candidate_activation': candidate_activation
        })
    return hidden, cell


def dynamic_lstmp(input,
                  size,
                  proj_size,
                  param_attr=None,
                  bias_attr=None,
                  use_peepholes=True,
                  is_reverse=False,
                  gate_activation='sigmoid',
                  cell_activation='tanh',
                  candidate_activation='tanh',
                  proj_activation='tanh',
                  dtype='float32',
                  name=None):
    """
    **Dynamic LSTMP Layer**

    LSTMP (LSTM with recurrent projection) layer has a separate projection
    layer after the LSTM layer, projecting the original hidden state to a
    lower-dimensional one, which is proposed to reduce the number of total
    parameters and furthermore computational complexity for the LSTM,
    espeacially for the case that the size of output units is relative
    large (https://research.google.com/pubs/archive/43905.pdf).

    The formula is as follows:

    .. math::

        i_t & = \sigma(W_{ix}x_{t} + W_{ir}r_{t-1} + W_{ic}c_{t-1} + b_i)

        f_t & = \sigma(W_{fx}x_{t} + W_{fr}r_{t-1} + W_{fc}c_{t-1} + b_f)

        \\tilde{c_t} & = act_g(W_{cx}x_t + W_{cr}r_{t-1} + b_c)

        o_t & = \sigma(W_{ox}x_{t} + W_{or}r_{t-1} + W_{oc}c_t + b_o)

        c_t & = f_t \odot c_{t-1} + i_t \odot \\tilde{c_t}

        h_t & = o_t \odot act_h(c_t)

        r_t & = \overline{act_h}(W_{rh}h_t)

    In the above formula:

    * :math:`W`: Denotes weight matrices (e.g. :math:`W_{xi}` is \
          the matrix of weights from the input gate to the input).
    * :math:`W_{ic}`, :math:`W_{fc}`, :math:`W_{oc}`: Diagonal weight \
          matrices for peephole connections. In our implementation, \
          we use vectors to reprenset these diagonal weight matrices.
    * :math:`b`: Denotes bias vectors (e.g. :math:`b_i` is the input gate \
          bias vector).
    * :math:`\sigma`: The activation, such as logistic sigmoid function.
    * :math:`i, f, o` and :math:`c`: The input gate, forget gate, output \
          gate, and cell activation vectors, respectively, all of which have \
          the same size as the cell output activation vector :math:`h`.
    * :math:`h`: The hidden state.
    * :math:`r`: The recurrent projection of the hidden state.
    * :math:`\\tilde{c_t}`: The candidate hidden state, whose \
          computation is based on the current input and previous hidden state.
    * :math:`\odot`: The element-wise product of the vectors.
    * :math:`act_g` and :math:`act_h`: The cell input and cell output \
          activation functions and `tanh` is usually used for them.
    * :math:`\overline{act_h}`: The activation function for the projection \
          output, usually using `identity` or same as :math:`act_h`.

    Set `use_peepholes` to `False` to disable peephole connection. The formula
    is omitted here, please refer to the paper
    http://www.bioinf.jku.at/publications/older/2604.pdf for details.

    Note that these :math:`W_{xi}x_{t}, W_{xf}x_{t}, W_{xc}x_{t}, W_{xo}x_{t}`
    operations on the input :math:`x_{t}` are NOT included in this operator.
    Users can choose to use fully-connected layer before LSTMP layer.

    Args:
        input(Variable): The input of dynamic_lstmp layer, which supports
                         variable-time length input sequence. The underlying
                         tensor in this Variable is a matrix with shape
                         (T X 4D), where T is the total time steps in this
                         mini-batch, D is the hidden size.
        size(int): 4 * hidden size.
        proj_size(int): The size of projection output.
        param_attr(ParamAttr|None): The parameter attribute for the learnable
                               hidden-hidden weight and projection weight.

                               - Hidden-hidden weight = {:math:`W_{ch}, W_{ih}, \
                                                W_{fh}, W_{oh}`}.
                               - The shape of hidden-hidden weight is (P x 4D),
                                 where P is the projection size and D the hidden
                                 size.
                               - Projection weight = {:math:`W_{rh}`}.
                               - The shape of projection weight is (D x P).

                               If it is set to None or one attribute of ParamAttr,
                               dynamic_lstm will create ParamAttr as param_attr.
                               If the Initializer of the param_attr is not set, the
                               parameter is initialized with Xavier. Default: None.
        bias_attr(ParamAttr|None): The bias attribute for the learnable bias
                              weights, which contains two parts, input-hidden
                              bias weights and peephole connections weights if
                              setting `use_peepholes` to `True`.

                              1. `use_peepholes = False`
                                - Biases = {:math:`b_c, b_i, b_f, b_o`}.
                                - The shape is (1 x 4D).
                              2. `use_peepholes = True`
                                - Biases = { :math:`b_c, b_i, b_f, b_o, W_{ic}, \
                                                 W_{fc}, W_{oc}`}.
                                - The shape is (1 x 7D).

                              If it is set to None or one attribute of ParamAttr,
                              dynamic_lstm will create ParamAttr as bias_attr.
                              If the Initializer of the bias_attr is not set,
                              the bias is initialized zero. Default: None.
        use_peepholes(bool): Whether to enable diagonal/peephole connections,
                             default `True`.
        is_reverse(bool): Whether to compute reversed LSTM, default `False`.
        gate_activation(str): The activation for input gate, forget gate and
                              output gate. Choices = ["sigmoid", "tanh", "relu",
                              "identity"], default "sigmoid".
        cell_activation(str): The activation for cell output. Choices = ["sigmoid",
                              "tanh", "relu", "identity"], default "tanh".
        candidate_activation(str): The activation for candidate hidden state.
                              Choices = ["sigmoid", "tanh", "relu", "identity"],
                              default "tanh".
        proj_activation(str): The activation for projection output.
                              Choices = ["sigmoid", "tanh", "relu", "identity"],
                              default "tanh".
        dtype(str): Data type. Choices = ["float32", "float64"], default "float32".
        name(str|None): A name for this layer(optional). If set None, the layer
                        will be named automatically.

    Returns:
        tuple: A tuple of two output variable: the projection of hidden state, \
               and cell state of LSTMP. The shape of projection is (T x P), \
               for the cell state which is (T x D), and both LoD is the same \
               with the `input`.

    Examples:

        .. code-block:: python

            dict_dim, emb_dim = 128, 64
            data = fluid.layers.data(name='sequence', shape=[1],
                                     dtype='int32', lod_level=1)
            emb = fluid.layers.embedding(input=data, size=[dict_dim, emb_dim])
            hidden_dim, proj_dim = 512, 256
            fc_out = fluid.layers.fc(input=emb, size=hidden_dim * 4,
                                     act=None, bias_attr=None)
            proj_out, _ = fluid.layers.dynamic_lstmp(input=fc_out,
                                                     size=hidden_dim * 4,
                                                     proj_size=proj_dim,
                                                     use_peepholes=False,
                                                     is_reverse=True,
                                                     cell_activation="tanh",
                                                     proj_activation="tanh")
    """

    assert bias_attr is not False, "bias_attr should not be False in dynamic_lstmp."
    helper = LayerHelper('lstmp', **locals())
    size = size // 4
    weight = helper.create_parameter(
        attr=helper.param_attr, shape=[proj_size, 4 * size], dtype=dtype)
    proj_weight = helper.create_parameter(
        attr=helper.param_attr, shape=[size, proj_size], dtype=dtype)
    bias_size = [1, 7 * size]
    if not use_peepholes:
        bias_size[1] = 4 * size
    bias = helper.create_parameter(
        attr=helper.bias_attr, shape=bias_size, dtype=dtype, is_bias=True)

    projection = helper.create_variable_for_type_inference(dtype)
    cell = helper.create_variable_for_type_inference(dtype)
    ordered_proj0 = helper.create_variable_for_type_inference(dtype)
    batch_hidden = helper.create_variable_for_type_inference(dtype)
    batch_gate = helper.create_variable_for_type_inference(dtype)
    batch_cell_pre_act = helper.create_variable_for_type_inference(dtype)

    helper.append_op(
        type='lstmp',
        inputs={
            'Input': input,
            'Weight': weight,
            'ProjWeight': proj_weight,
            'Bias': bias
        },
        outputs={
            'Projection': projection,
            'Cell': cell,
            'OrderedP0': ordered_proj0,
            'BatchHidden': batch_hidden,
            'BatchGate': batch_gate,
            'BatchCellPreAct': batch_cell_pre_act
        },
        attrs={
            'use_peepholes': use_peepholes,
            'is_reverse': is_reverse,
            'gate_activation': gate_activation,
            'cell_activation': cell_activation,
            'candidate_activation': candidate_activation,
            'proj_activation': proj_activation
        })
    return projection, cell


def dynamic_gru(input,
                size,
                param_attr=None,
                bias_attr=None,
                is_reverse=False,
                gate_activation='sigmoid',
                candidate_activation='tanh',
                h_0=None):
    """
    **Gated Recurrent Unit (GRU) Layer**

    Refer to `Empirical Evaluation of Gated Recurrent Neural Networks on
    Sequence Modeling <https://arxiv.org/abs/1412.3555>`_ .

    The formula is as follows:

    .. math::

        u_t & = act_g(W_{ux}x_{t} + W_{uh}h_{t-1} + b_u)

        r_t & = act_g(W_{rx}x_{t} + W_{rh}h_{t-1} + b_r)

        \\tilde{h_t} & = act_c(W_{cx}x_{t} + W_{ch}(r_t \odot h_{t-1}) + b_c)

        h_t & = (1-u_t) \odot h_{t-1} + u_t \odot \\tilde{h_t}

    The :math:`\odot` is the element-wise product of the vectors. :math:`act_g`
    is the update gate and reset gate activation function and :math:`sigmoid`
    is usually used for it. :math:`act_c` is the activation function for
    candidate hidden state and :math:`tanh` is usually used for it.

    Note that these :math:`W_{ux}x_{t}, W_{rx}x_{t}, W_{cx}x_{t}` operations on
    the input :math:`x_{t}` are NOT included in this operator. Users can choose
    to use fully-connect layer before GRU layer.

    Args:
        input(Variable): The input of dynamic_gru layer, which supports
            variable-time length input sequence. The underlying tensor in this
            Variable is a matrix with shape :math:`(T \\times 3D)`, where
            :math:`T` is the total time steps in this mini-batch, :math:`D`
            is the hidden size.
        size(int): The dimension of the gru cell.
        param_attr(ParamAttr|None): The parameter attribute for the learnable
            hidden-hidden weight matrix. Note:

            - The shape of the weight matrix is :math:`(T \\times 3D)`, where
              :math:`D` is the hidden size.
            - All elements in the weight matrix can be divided into two parts.
              The first part are weights of the update gate and reset gate with
              shape :math:`(D \\times 2D)`, and the second part are weights for
              candidate hidden state with shape :math:`(D \\times D)`.
        bias_attr(ParamAttr): The parameter attribute for learnable the
            hidden-hidden bias.
        is_reverse(bool): Whether to compute reversed GRU, default
            :attr:`False`.
        gate_activation(str): The activation for update gate and reset gate.
            Choices = ["sigmoid", "tanh", "relu", "identity"], default "sigmoid".
        candidate_activation(str): The activation for candidate hidden state.
            Choices = ["sigmoid", "tanh", "relu", "identity"], default "tanh".
        h_0 (Variable): This is initial hidden state. If not set, default is
            zero. This is a tensor with shape (N x D), where N is the number of
            total time steps of input mini-batch feature and D is the hidden
            size.

    Returns:
        Variable: The hidden state of GRU. The shape is :math:`(T \\times D)`, \
            and sequence length is the same with the input.

    Examples:

        .. code-block:: python

            dict_dim, emb_dim = 128, 64
            data = fluid.layers.data(name='sequence', shape=[1],
                                     dtype='int32', lod_level=1)
            emb = fluid.layers.embedding(input=data, size=[dict_dim, emb_dim])
            hidden_dim = 512
            x = fluid.layers.fc(input=emb, size=hidden_dim * 3)
            hidden = fluid.layers.dynamic_gru(input=x, dim=hidden_dim)
    """

    helper = LayerHelper('gru', **locals())
    dtype = helper.input_dtype()

    weight = helper.create_parameter(
        attr=helper.param_attr, shape=[size, 3 * size], dtype=dtype)
    bias = helper.create_parameter(
        attr=helper.bias_attr, shape=[1, 3 * size], dtype=dtype, is_bias=True)
    batch_size = input.shape[0]
    inputs = {'Input': input, 'Weight': weight, 'Bias': bias}
    if h_0 != None:
        assert h_0.shape == (
            batch_size, size
        ), 'The shape of h0 should be(batch_size, %d)' % size
        inputs['H0'] = h_0

    hidden = helper.create_variable_for_type_inference(dtype)
    batch_gate = helper.create_variable_for_type_inference(dtype)
    batch_reset_hidden_prev = helper.create_variable_for_type_inference(dtype)
    batch_hidden = helper.create_variable_for_type_inference(dtype)

    helper.append_op(
        type='gru',
        inputs=inputs,
        outputs={
            'Hidden': hidden,
            'BatchGate': batch_gate,
            'BatchResetHiddenPrev': batch_reset_hidden_prev,
            'BatchHidden': batch_hidden
        },
        attrs={
            'is_reverse': is_reverse,
            'gate_activation': gate_activation,
            'activation': candidate_activation
        })
    return hidden


def gru_unit(input,
             hidden,
             size,
             param_attr=None,
             bias_attr=None,
             activation='tanh',
             gate_activation='sigmoid'):
    """
    GRU unit layer. The equation of a gru step is:

        .. math::
            u_t & = actGate(xu_{t} + W_u h_{t-1} + b_u)

            r_t & = actGate(xr_{t} + W_r h_{t-1} + b_r)

            m_t & = actNode(xm_t + W_c dot(r_t, h_{t-1}) + b_m)

            h_t & = dot((1-u_t), m_t) + dot(u_t, h_{t-1})

    The inputs of gru unit includes :math:`z_t`, :math:`h_{t-1}`. In terms
    of the equation above, the :math:`z_t` is split into 3 parts -
    :math:`xu_t`, :math:`xr_t` and :math:`xm_t`. This means that in order to
    implement a full GRU unit operator for an input, a fully
    connected layer has to be applied, such that :math:`z_t = W_{fc}x_t`.

    The terms :math:`u_t` and :math:`r_t` represent the update and reset gates
    of the GRU cell. Unlike LSTM, GRU has one lesser gate. However, there is
    an intermediate candidate hidden output, which is denoted by :math:`m_t`.
    This layer has three outputs :math:`h_t`, :math:`dot(r_t, h_{t-1})`
    and concatenation of :math:`u_t`, :math:`r_t` and :math:`m_t`.

    Args:
        input (Variable): The fc transformed input value of current step.
        hidden (Variable): The hidden value of lstm unit from previous step.
        size (integer): The input dimension value.
        param_attr (ParamAttr): The weight parameters for gru unit. Default: None
        bias_attr (ParamAttr): The bias parameters for gru unit. Default: None
        activation (string): The activation type for cell (actNode).
                             Default: 'tanh'
        gate_activation (string): The activation type for gates (actGate).
                                  Default: 'sigmoid'

    Returns:
        tuple: The hidden value, reset-hidden value and gate values.

    Examples:

        .. code-block:: python

             # assuming we have x_t_data and prev_hidden of size=10
             x_t = fluid.layers.fc(input=x_t_data, size=30)
             hidden_val, r_h_val, gate_val = fluid.layers.gru_unit(input=x_t,
                                                    hidden = prev_hidden)

    """
    activation_dict = dict(
        identity=0,
        sigmoid=1,
        tanh=2,
        relu=3, )
    activation = activation_dict[activation]
    gate_activation = activation_dict[gate_activation]

    helper = LayerHelper('gru_unit', **locals())
    dtype = helper.input_dtype()
    size = size // 3

    # create weight
    weight = helper.create_parameter(
        attr=helper.param_attr, shape=[size, 3 * size], dtype=dtype)

    gate = helper.create_variable_for_type_inference(dtype)
    reset_hidden_pre = helper.create_variable_for_type_inference(dtype)
    updated_hidden = helper.create_variable_for_type_inference(dtype)
    inputs = {'Input': input, 'HiddenPrev': hidden, 'Weight': weight}
    # create bias
    if helper.bias_attr:
        bias_size = [1, 3 * size]
        bias = helper.create_parameter(
            attr=helper.bias_attr, shape=bias_size, dtype=dtype, is_bias=True)
        inputs['Bias'] = bias

    helper.append_op(
        type='gru_unit',
        inputs=inputs,
        outputs={
            'Gate': gate,
            'ResetHiddenPrev': reset_hidden_pre,
            'Hidden': updated_hidden,
        },
        attrs={
            'activation': 2,  # tanh
            'gate_activation': 1,  # sigmoid
        })

    return updated_hidden, reset_hidden_pre, gate


@templatedoc()
def linear_chain_crf(input, label, param_attr=None):
    """
    Linear Chain CRF.

    ${comment}

    Args:
        input(${emission_type}): ${emission_comment}
        input(${transition_type}): ${transition_comment}
        label(${label_type}): ${label_comment}
        param_attr(ParamAttr): The attribute of the learnable parameter.

    Returns:
        output(${emission_exps_type}): ${emission_exps_comment} \n
        output(${transition_exps_type}): ${transition_exps_comment} \n
        output(${log_likelihood_type}): ${log_likelihood_comment}

    """
    helper = LayerHelper('linear_chain_crf', **locals())
    size = input.shape[1]
    transition = helper.create_parameter(
        attr=helper.param_attr,
        shape=[size + 2, size],
        dtype=helper.input_dtype())
    alpha = helper.create_variable_for_type_inference(
        dtype=helper.input_dtype())
    emission_exps = helper.create_variable_for_type_inference(
        dtype=helper.input_dtype())
    transition_exps = helper.create_variable_for_type_inference(
        dtype=helper.input_dtype())
    log_likelihood = helper.create_variable_for_type_inference(
        dtype=helper.input_dtype())
    helper.append_op(
        type='linear_chain_crf',
        inputs={"Emission": [input],
                "Transition": transition,
                "Label": label},
        outputs={
            "Alpha": [alpha],
            "EmissionExps": [emission_exps],
            "TransitionExps": transition_exps,
            "LogLikelihood": log_likelihood
        })

    return log_likelihood


@templatedoc()
def crf_decoding(input, param_attr, label=None):
    """
    ${comment}

    Args:
        input(${emission_type}): ${emission_comment}

        param_attr(ParamAttr): The parameter attribute for training.

        label(${label_type}): ${label_comment}

    Returns:
        Variable: ${viterbi_path_comment}

    Examples:
        .. code-block:: python

           crf_decode = layers.crf_decoding(
                input=hidden, param_attr=ParamAttr(name="crfw"))
    """
    helper = LayerHelper('crf_decoding', **locals())
    transition = helper.get_parameter(param_attr.name)
    viterbi_path = helper.create_variable_for_type_inference(
        dtype=helper.input_dtype())
    helper.append_op(
        type='crf_decoding',
        inputs={"Emission": [input],
                "Transition": transition,
                "Label": label},
        outputs={"ViterbiPath": [viterbi_path]})

    return viterbi_path


@templatedoc()
def cos_sim(X, Y):
    """
    ${comment}

    Args:
        X (Variable): ${x_comment}.
        Y (Variable): ${y_comment}.

    Returns:
        Variable: the output of cosine(X, Y).
    """
    helper = LayerHelper('cos_sim', **locals())
    out = helper.create_variable_for_type_inference(dtype=X.dtype)
    xnorm = helper.create_variable_for_type_inference(dtype=X.dtype)
    ynorm = helper.create_variable_for_type_inference(dtype=X.dtype)
    helper.append_op(
        type='cos_sim',
        inputs={'X': [X],
                'Y': [Y]},
        outputs={'Out': [out],
                 'XNorm': [xnorm],
                 'YNorm': [ynorm]})
    return out


def dropout(x,
            dropout_prob,
            is_test=False,
            seed=None,
            name=None,
            dropout_implementation="downgrade_in_infer"):
    """
    Computes dropout.

    Drop or keep each element of `x` independently. Dropout is a regularization
    technique for reducing overfitting by preventing neuron co-adaption during
    training. The dropout operator randomly sets (according to the given dropout
    probability) the outputs of some units to zero, while others are remain
    unchanged.

    Args:
        x (Variable): The input tensor variable.
        dropout_prob (float): Probability of setting units to zero.
        is_test (bool): A flag indicating whether it is in test phrase or not.
        seed (int): A Python integer used to create random seeds. If this
                    parameter is set to None, a random seed is used.
                    NOTE: If an integer seed is given, always the same output
                    units will be dropped. DO NOT use a fixed seed in training.
        name (str|None): A name for this layer(optional). If set None, the layer
                         will be named automatically.
        dropout_implementation(string): ['downgrade_in_infer'(defauld)|'upscale_in_train']
                                        1. downgrade_in_infer(default), downgrade the outcome at inference
                                           train: out = input * mask
                                           inference: out = input * dropout_prob
                                           (make is a tensor same shape with input, value is 0 or 1
                                            ratio of 0 is dropout_prob)
                                        2. upscale_in_train, upscale the outcome at training time
                                           train: out = input * mask / ( 1.0 - dropout_prob )
                                           inference: out = input
                                           (make is a tensor same shape with input, value is 0 or 1
                                            ratio of 0 is dropout_prob)
                                           dropout op can be removed from the program. 
                                           the program will be efficient
                                        


    Returns:
        Variable: A tensor variable is the shape with `x`.

    Examples:

        .. code-block:: python

            x = fluid.layers.data(name="data", shape=[32, 32], dtype="float32")
            droped = fluid.layers.dropout(x, dropout_prob=0.5)
    """

    helper = LayerHelper('dropout', **locals())
    out = helper.create_variable_for_type_inference(dtype=x.dtype)
    mask = helper.create_variable_for_type_inference(
        dtype=x.dtype, stop_gradient=True)

    if (seed is None or seed == 0) and helper.main_program.random_seed != 0:
        seed = helper.main_program.random_seed

    helper.append_op(
        type='dropout',
        inputs={'X': [x]},
        outputs={'Out': [out],
                 'Mask': [mask]},
        attrs={
            'dropout_prob': dropout_prob,
            'is_test': is_test,
            'fix_seed': seed is not None,
            'seed': seed if seed is not None else 0,
            'dropout_implementation': dropout_implementation,
        })
    return out


def cross_entropy(input, label, soft_label=False, ignore_index=-100):
    """
    **Cross Entropy Layer**

    This layer computes the cross entropy between `input` and `label`. It
    supports both standard cross-entropy and soft-label cross-entropy loss
    computation.

    1) One-hot cross-entropy:
        `soft_label = False`, `Label[i, 0]` indicates the class index for sample i:

        .. math::

            Y[i] = -\log(X[i, Label[i]])

    2) Soft-label cross-entropy:
        `soft_label = True`, `Label[i, j]` indicates the soft label of class j
        for sample i:

        .. math::

            Y[i] = \sum_j{-Label[i, j] * log(X[i, j])}

       Please make sure that in this case the summation of each row of `label`
       equals one.

    3) One-hot cross-entropy with vecterized `label`:
         As a special case of 2), when each row of 'label' has only one
         non-zero element which is equal to 1, soft-label cross-entropy degenerates
         to a one-hot cross-entropy with one-hot label representation.

    Args:
        input (Variable|list):  a 2-D tensor with shape [N x D], where N is the
                                batch size and D is the number of classes. This
                                input is a probability computed by the previous
                                operator, which is almost always the result of
                                a softmax operator.
        label (Variable|list): the ground truth which is a 2-D tensor. When
                               `soft_label` is set to `False`, `label` is a
                               tensor<int64> with shape [N x 1]. When
                               `soft_label` is set to `True`, `label` is a
                               tensor<float/double> with shape [N x D].
        soft_label (bool): a flag indicating whether to
                                           interpretate the given labels as soft
                                           labels. Default: `False`.
        ignore_index (int): Specifies a target value that is ignored and does
                            not contribute to the input gradient. Only valid
                            if soft_label is set to False. Default: -100

    Returns:
         A 2-D tensor with shape [N x 1], the cross entropy loss.

    Raises:
        `ValueError`: 1) the 1st dimension of `input` and `label` are not equal.
                      2) when `soft_label == True`, and the 2nd dimension of
                         `input` and `label` are not equal.
                      3) when `soft_label == False`, and the 2nd dimension of
                         `label` is not 1.

    Examples:
        .. code-block:: python

          predict = fluid.layers.fc(input=net, size=classdim, act='softmax')
          cost = fluid.layers.cross_entropy(input=predict, label=label)
    """
    helper = LayerHelper('cross_entropy', **locals())
    out = helper.create_variable_for_type_inference(dtype=input.dtype)
    helper.append_op(
        type='cross_entropy',
        inputs={'X': [input],
                'Label': [label]},
        outputs={'Y': [out]},
        attrs={"soft_label": soft_label,
               "ignore_index": ignore_index})
    return out


def square_error_cost(input, label):
    """
    **Square error cost layer**

    This layer accepts input predictions and target label and returns the
    squared error cost.

    For predictions, :math:`X`, and target labels, :math:`Y`, the equation is:

    .. math::

        Out = (X - Y)^2

    In the above equation:

        * :math:`X`: Input predictions, a tensor.
        * :math:`Y`: Input labels, a tensor.
        * :math:`Out`: Output value, same shape with :math:`X`.

    Args:
        input (Variable): Input tensor, has predictions.
        label (Variable): Label tensor, has target labels.

    Returns:
        Variable: The tensor variable storing the element-wise squared error \
                  difference of input and label.

    Examples:
        .. code-block:: python

          y = layers.data(name='y', shape=[1], dtype='float32')
          y_predict = layers.data(name='y_predict', shape=[1], dtype='float32')
          cost = layers.square_error_cost(input=y_predict, label=y)

    """
    helper = LayerHelper('square_error_cost', **locals())
    minus_out = helper.create_variable_for_type_inference(dtype=input.dtype)
    helper.append_op(
        type='elementwise_sub',
        inputs={'X': [input],
                'Y': [label]},
        outputs={'Out': [minus_out]})

    square_out = helper.create_variable_for_type_inference(dtype=input.dtype)
    helper.append_op(
        type='square', inputs={'X': [minus_out]},
        outputs={'Out': [square_out]})
    return square_out


@templatedoc()
def chunk_eval(input,
               label,
               chunk_scheme,
               num_chunk_types,
               excluded_chunk_types=None):
    """
    **Chunk Evaluator**

    This function computes and outputs the precision, recall and
    F1-score of chunk detection.

    For some basics of chunking, please refer to
    'Chunking with Support Vector Machines <https://aclanthology.info/pdf/N/N01/N01-1025.pdf>'.

    ChunkEvalOp computes the precision, recall, and F1-score of chunk detection,
    and supports IOB, IOE, IOBES and IO (also known as plain) tagging schemes.
    Here is a NER example of labeling for these tagging schemes:

    .. code-block:: python

       ====== ====== ======  =====  ==  ============   =====  ===== =====  ==  =========
              Li     Ming    works  at  Agricultural   Bank   of    China  in  Beijing.
       ====== ====== ======  =====  ==  ============   =====  ===== =====  ==  =========
       IO     I-PER  I-PER   O      O   I-ORG          I-ORG  I-ORG I-ORG  O   I-LOC
       IOB    B-PER  I-PER   O      O   B-ORG          I-ORG  I-ORG I-ORG  O   B-LOC
       IOE    I-PER  E-PER   O      O   I-ORG          I-ORG  I-ORG E-ORG  O   E-LOC
       IOBES  B-PER  E-PER   O      O   I-ORG          I-ORG  I-ORG E-ORG  O   S-LOC
       ====== ====== ======  =====  ==  ============   =====  ===== =====  ==  =========

    There are three chunk types(named entity types) including PER(person), ORG(organization)
    and LOC(LOCATION), and we can see that the labels have the form <tag type>-<chunk type>.

    Since the calculations actually use label ids rather than labels, extra attention
    should be paid when mapping labels to ids to make CheckEvalOp work. The key point
    is that the listed equations are satisfied by ids.

    .. code-block:: python

       tag_type = label % num_tag_type
       chunk_type = label / num_tag_type

    where `num_tag_type` is the num of tag types in the tagging scheme, `num_chunk_type`
    is the num of chunk types, and `tag_type` get its value from the following table.

    .. code-block:: python

       Scheme Begin Inside End   Single
        plain   0     -      -     -
        IOB     0     1      -     -
        IOE     -     0      1     -
        IOBES   0     1      2     3

    Still use NER as example, assuming the tagging scheme is IOB while chunk types are ORG,
    PER and LOC. To satisfy the above equations, the label map can be like this:

    .. code-block:: python

       B-ORG  0
       I-ORG  1
       B-PER  2
       I-PER  3
       B-LOC  4
       I-LOC  5
       O      6

    It's not hard to verify the equations noting that the num of chunk types
    is 3 and the num of tag types in IOB scheme is 2. For example, the label
    id of I-LOC is 5, the tag type id of I-LOC is 1, and the chunk type id of
    I-LOC is 2, which consistent with the results from the equations.

    Args:
        input (Variable): prediction output of the network.
        label (Variable): label of the test data set.
        chunk_scheme (str): ${chunk_scheme_comment}
        num_chunk_types (int): ${num_chunk_types_comment}
        excluded_chunk_types (list): ${excluded_chunk_types_comment}

    Returns:
        tuple: tuple containing: precision, recall, f1_score,
        num_infer_chunks, num_label_chunks,
        num_correct_chunks

    Examples:
        .. code-block:: python

            crf = fluid.layers.linear_chain_crf(
                input=hidden, label=label, param_attr=ParamAttr(name="crfw"))
            crf_decode = fluid.layers.crf_decoding(
                input=hidden, param_attr=ParamAttr(name="crfw"))
            fluid.layers.chunk_eval(
                input=crf_decode,
                label=label,
                chunk_scheme="IOB",
                num_chunk_types=(label_dict_len - 1) / 2)
    """
    helper = LayerHelper("chunk_eval", **locals())

    # prepare output
    precision = helper.create_variable_for_type_inference(dtype="float32")
    recall = helper.create_variable_for_type_inference(dtype="float32")
    f1_score = helper.create_variable_for_type_inference(dtype="float32")
    num_infer_chunks = helper.create_variable_for_type_inference(dtype="int64")
    num_label_chunks = helper.create_variable_for_type_inference(dtype="int64")
    num_correct_chunks = helper.create_variable_for_type_inference(
        dtype="int64")

    helper.append_op(
        type="chunk_eval",
        inputs={"Inference": [input],
                "Label": [label]},
        outputs={
            "Precision": [precision],
            "Recall": [recall],
            "F1-Score": [f1_score],
            "NumInferChunks": [num_infer_chunks],
            "NumLabelChunks": [num_label_chunks],
            "NumCorrectChunks": [num_correct_chunks]
        },
        attrs={
            "num_chunk_types": num_chunk_types,
            "chunk_scheme": chunk_scheme,
            "excluded_chunk_types": excluded_chunk_types or []
        })
    return (precision, recall, f1_score, num_infer_chunks, num_label_chunks,
            num_correct_chunks)


@templatedoc()
def sequence_conv(input,
                  num_filters,
                  filter_size=3,
                  filter_stride=1,
                  padding=None,
                  bias_attr=None,
                  param_attr=None,
                  act=None,
                  name=None):
    """
    This function creates the op for sequence_conv, using the inputs and
    other convolutional configurations for the filters and stride as given
    in the input parameters to the function.

    Args:
        input (Variable): ${x_comment}
        num_filters (int): number of filters.
        filter_size (int): the filter size (H and W).
        filter_stride (int): stride of the filter.
        padding (bool): if True, add paddings.
        bias_attr (ParamAttr|bool|None): The parameter attribute for the bias of sequence_conv.
            If it is set to False, no bias will be added to the output units.
            If it is set to None or one attribute of ParamAttr, sequence_conv
            will create ParamAttr as bias_attr. If the Initializer of the bias_attr
            is not set, the bias is initialized zero. Default: None.
        param_attr (ParamAttr|None): The parameter attribute for learnable parameters/weights
            of sequence_conv. If it is set to None or one attribute of ParamAttr, sequence_conv
            will create ParamAttr as param_attr. If the Initializer of the param_attr
            is not set, the parameter is initialized with Xavier. Default: None.
        act (str): Activation type, if it is set to None, activation is not appended.
            Default: None.
        name (str|None): A name for this layer(optional). If set None, the layer
            will be named automatically. Default: None.

    Returns:
        Variable: output of sequence_conv
    """

    helper = LayerHelper('sequence_conv', **locals())
    dtype = helper.input_dtype()
    filter_shape = [filter_size * input.shape[1], num_filters]
    filter_param = helper.create_parameter(
        attr=helper.param_attr, shape=filter_shape, dtype=dtype)
    pre_bias = helper.create_variable_for_type_inference(dtype)

    helper.append_op(
        type='sequence_conv',
        inputs={
            'X': [input],
            'Filter': [filter_param],
        },
        outputs={"Out": pre_bias},
        attrs={
            'contextStride': filter_stride,
            'contextStart': -int(filter_size // 2),
            'contextLength': filter_size
        })
    pre_act = helper.append_bias_op(pre_bias)
    return helper.append_activation(pre_act)


def sequence_softmax(input, use_cudnn=False, name=None):
    """
    This function computes the softmax activation among all time-steps for each
    sequence. The dimension of each time-step should be 1. Thus, the shape of
    input Tensor can be either :math:`[N, 1]` or :math:`[N]`, where :math:`N`
    is the sum of the length of all sequences.

    For i-th sequence in a mini-batch:

    .. math::

        Out(X[lod[i]:lod[i+1]], :) = \\frac{\exp(X[lod[i]:lod[i+1], :])}{\sum(\exp(X[lod[i]:lod[i+1], :]))}

    For example, for a mini-batch of 3 sequences with variable-length,
    each containing 2, 3, 2 time-steps, the lod of which is [0, 2, 5, 7],
    then softmax will be computed among :math:`X[0:2, :]`, :math:`X[2:5, :]`,
    :math:`X[5:7, :]`, and :math:`N` turns out to be 7.

    Args:
        input (Variable): The input variable which is a LoDTensor.
        use_cudnn (bool): Use cudnn kernel or not, it is valid only when the cudnn \
            library is installed. Default: False.
        name (str|None): A name for this layer(optional). If set None, the layer
            will be named automatically. Default: None.

    Returns:
        Variable: output of sequence_softmax

    Examples:

        .. code-block:: python

             x = fluid.layers.data(name='x', shape=[7, 1],
                              dtype='float32', lod_level=1)
             x_sequence_softmax = fluid.layers.sequence_softmax(input=x)
    """
    helper = LayerHelper('sequence_softmax', **locals())
    dtype = helper.input_dtype()
    softmax_out = helper.create_variable_for_type_inference(dtype)
    helper.append_op(
        type="sequence_softmax",
        inputs={"X": input},
        outputs={"Out": softmax_out},
        attrs={"use_cudnn": use_cudnn})
    return softmax_out


def softmax(input, use_cudnn=True, name=None):
    """
    The input of the softmax operator is a tensor of any rank. The output tensor
    has the same shape as the input.

    The input tensor will first be logically flattened to a 2-D matrix. The matrix's
    second dimension(row length) is as same as the last dimension of the input
    tensor, and the first dimension(column length) is the product of all other
    dimensions of the input tensor. For each row of the matrix, the softmax operator
    squashes the K-dimensional(K is the width of the matrix, which is also the size
    of the input tensor's last dimension) vector of arbitrary real values to a
    K-dimensional vector of real values in the range [0, 1] that add up to 1.

    It computes the exponential of the given dimension and the sum of exponential
    values of all the other dimensions in the K-dimensional vector input.
    Then the ratio of the exponential of the given dimension and the sum of
    exponential values of all the other dimensions is the output of the softmax
    operator.

    For each row :math:`i` and each column :math:`j` in the matrix, we have:

    .. math::

        Out[i, j] = \\frac{\exp(X[i, j])}{\sum_j(exp(X[i, j])}

    Args:
        input (Variable): The input variable.
        use_cudnn (bool): Use cudnn kernel or not, it is valid only when the cudnn \
            library is installed.
        name (str|None): A name for this layer(optional). If set None, the layer
            will be named automatically. Default: None.

    Returns:
        Variable: output of softmax

    Examples:

        .. code-block:: python

             fc = fluid.layers.fc(input=x, size=10)
             softmax = fluid.layers.softmax(input=fc)

    """
    helper = LayerHelper('softmax', **locals())
    dtype = helper.input_dtype()
    softmax_out = helper.create_variable_for_type_inference(dtype)
    helper.append_op(
        type="softmax",
        inputs={"X": input},
        outputs={"Out": softmax_out},
        attrs={"use_cudnn": use_cudnn})
    return softmax_out


def conv2d(input,
           num_filters,
           filter_size,
           stride=1,
           padding=0,
           dilation=1,
           groups=None,
           param_attr=None,
           bias_attr=None,
           use_cudnn=True,
           act=None,
           name=None):
    """
    The convolution2D layer calculates the output based on the input, filter
    and strides, paddings, dilations, groups parameters. Input and
    Output are in NCHW format, where N is batch size, C is the number of
    channels, H is the height of the feature, and W is the width of the feature.
    Filter is in MCHW format, where M is the number of output image channels,
    C is the number of input image channels, H is the height of the filter,
    and W is the width of the filter. If the groups is greater than 1,
    C will equal the number of input image channels divided by the groups.
    Please refer to UFLDL's `convolution
    <http://ufldl.stanford.edu/tutorial/supervised/FeatureExtractionUsingConvolution/>`_
    for more detials.
    If bias attribution and activation type are provided, bias is added to the
    output of the convolution, and the corresponding activation function is
    applied to the final result.

    For each input :math:`X`, the equation is:

    .. math::

        Out = \sigma (W \\ast X + b)

    Where:

    * :math:`X`: Input value, a tensor with NCHW format.
    * :math:`W`: Filter value, a tensor with MCHW format.
    * :math:`\\ast`: Convolution operation.
    * :math:`b`: Bias value, a 2-D tensor with shape [M, 1].
    * :math:`\\sigma`: Activation function.
    * :math:`Out`: Output value, the shape of :math:`Out` and :math:`X` may be different.

    Example:

        - Input:

          Input shape: :math:`(N, C_{in}, H_{in}, W_{in})`

          Filter shape: :math:`(C_{out}, C_{in}, H_f, W_f)`

        - Output:

          Output shape: :math:`(N, C_{out}, H_{out}, W_{out})`

        Where

        .. math::

            H_{out}&= \\frac{(H_{in} + 2 * paddings[0] - (dilations[0] * (H_f - 1) + 1))}{strides[0]} + 1 \\\\
            W_{out}&= \\frac{(W_{in} + 2 * paddings[1] - (dilations[1] * (W_f - 1) + 1))}{strides[1]} + 1

    Args:
        input (Variable): The input image with [N, C, H, W] format.
        num_filters(int): The number of filter. It is as same as the output
            image channel.
        filter_size (int|tuple|None): The filter size. If filter_size is a tuple,
            it must contain two integers, (filter_size_H, filter_size_W).
            Otherwise, the filter will be a square.
        stride (int|tuple): The stride size. If stride is a tuple, it must
            contain two integers, (stride_H, stride_W). Otherwise, the
            stride_H = stride_W = stride. Default: stride = 1.
        padding (int|tuple): The padding size. If padding is a tuple, it must
            contain two integers, (padding_H, padding_W). Otherwise, the
            padding_H = padding_W = padding. Default: padding = 0.
        dilation (int|tuple): The dilation size. If dilation is a tuple, it must
            contain two integers, (dilation_H, dilation_W). Otherwise, the
            dilation_H = dilation_W = dilation. Default: dilation = 1.
        groups (int): The groups number of the Conv2d Layer. According to grouped
            convolution in Alex Krizhevsky's Deep CNN paper: when group=2,
            the first half of the filters is only connected to the first half
            of the input channels, while the second half of the filters is only
            connected to the second half of the input channels. Default: groups=1.
        param_attr (ParamAttr|None): The parameter attribute for learnable parameters/weights
            of conv2d. If it is set to None or one attribute of ParamAttr, conv2d
            will create ParamAttr as param_attr. If the Initializer of the param_attr
            is not set, the parameter is initialized with :math:`Normal(0.0, std)`,
             and the :math:`std` is :math:`(\\frac{2.0 }{filter\_elem\_num})^{0.5}`. Default: None.
        bias_attr (ParamAttr|bool|None): The parameter attribute for the bias of conv2d.
            If it is set to False, no bias will be added to the output units.
            If it is set to None or one attribute of ParamAttr, conv2d
            will create ParamAttr as bias_attr. If the Initializer of the bias_attr
            is not set, the bias is initialized zero. Default: None.
        use_cudnn (bool): Use cudnn kernel or not, it is valid only when the cudnn
            library is installed. Default: True
        act (str): Activation type, if it is set to None, activation is not appended.
            Default: None
        name (str|None): A name for this layer(optional). If set None, the layer
            will be named automatically. Default: None

    Returns:
        Variable: The tensor variable storing the convolution and \
                  non-linearity activation result.

    Raises:
        ValueError: If the shapes of input, filter_size, stride, padding and
                    groups mismatch.

    Examples:
        .. code-block:: python

          data = fluid.layers.data(name='data', shape=[3, 32, 32], dtype='float32')
          conv2d = fluid.layers.conv2d(input=data, num_filters=2, filter_size=3, act="relu")
    """

    num_channels = input.shape[1]
    assert param_attr is not False, "param_attr should not be False here."
    l_type = 'conv2d'
    if (num_channels == groups and num_filters % num_channels == 0 and
            not use_cudnn):
        l_type = 'depthwise_conv2d'

    helper = LayerHelper(l_type, **locals())
    dtype = helper.input_dtype()

    if groups is None:
        num_filter_channels = num_channels
    else:
        if num_channels % groups != 0:
            raise ValueError("num_channels must be divisible by groups.")
        num_filter_channels = num_channels // groups

    filter_size = utils.convert_to_list(filter_size, 2, 'filter_size')
    stride = utils.convert_to_list(stride, 2, 'stride')
    padding = utils.convert_to_list(padding, 2, 'padding')
    dilation = utils.convert_to_list(dilation, 2, 'dilation')

    if not isinstance(use_cudnn, bool):
        raise ValueError("use_cudnn should be True or False")

    input_shape = input.shape
    filter_shape = [num_filters, int(num_filter_channels)] + filter_size

    def _get_default_param_initializer():
        filter_elem_num = filter_size[0] * filter_size[1] * num_channels
        std = (2.0 / filter_elem_num)**0.5
        return Normal(0.0, std, 0)

    filter_param = helper.create_parameter(
        attr=helper.param_attr,
        shape=filter_shape,
        dtype=dtype,
        default_initializer=_get_default_param_initializer())

    pre_bias = helper.create_variable_for_type_inference(dtype)

    helper.append_op(
        type=l_type,
        inputs={
            'Input': input,
            'Filter': filter_param,
        },
        outputs={"Output": pre_bias},
        attrs={
            'strides': stride,
            'paddings': padding,
            'dilations': dilation,
            'groups': groups,
            'use_cudnn': use_cudnn,
            'use_mkldnn': False
        })

    pre_act = helper.append_bias_op(pre_bias, dim_start=1, dim_end=2)

    return helper.append_activation(pre_act)


def conv3d(input,
           num_filters,
           filter_size,
           stride=1,
           padding=0,
           dilation=1,
           groups=None,
           param_attr=None,
           bias_attr=None,
           use_cudnn=True,
           act=None,
           name=None):
    """
    **Convlution3D Layer**

    The convolution3D layer calculates the output based on the input, filter
    and strides, paddings, dilations, groups parameters. Input(Input) and
    Output(Output) are in NCDHW format. Where N is batch size C is the number of
    channels, D is the depth of the feature, H is the height of the feature,
    and W is the width of the feature. Convlution3D is similar with Convlution2D
    but adds one dimension(depth). If bias attribution and activation type are
    provided, bias is added to the output of the convolution, and the
    corresponding activation function is applied to the final result.

    For each input :math:`X`, the equation is:

    .. math::

        Out = \sigma (W \\ast X + b)

    In the above equation:

    * :math:`X`: Input value, a tensor with NCDHW format.
    * :math:`W`: Filter value, a tensor with MCDHW format.
    * :math:`\\ast`: Convolution operation.
    * :math:`b`: Bias value, a 2-D tensor with shape [M, 1].
    * :math:`\\sigma`: Activation function.
    * :math:`Out`: Output value, the shape of :math:`Out` and :math:`X` may be different.

    Example:

        - Input:

          Input shape: :math:`(N, C_{in}, D_{in}, H_{in}, W_{in})`

          Filter shape: :math:`(C_{out}, C_{in}, D_f, H_f, W_f)`

        - Output:
          Output shape: :math:`(N, C_{out}, D_{out}, H_{out}, W_{out})`

        Where

        .. math::

            D_{out}&= \\frac{(D_{in} + 2 * paddings[0] - (dilations[0] * (D_f - 1) + 1))}{strides[0]} + 1 \\\\
            H_{out}&= \\frac{(H_{in} + 2 * paddings[1] - (dilations[1] * (H_f - 1) + 1))}{strides[1]} + 1 \\\\
            W_{out}&= \\frac{(W_{in} + 2 * paddings[2] - (dilations[2] * (W_f - 1) + 1))}{strides[2]} + 1

    Args:
        input (Variable): The input image with [N, C, D, H, W] format.
            num_filters(int): The number of filter. It is as same as the output
            image channel.
        filter_size (int|tuple|None): The filter size. If filter_size is a tuple,
            it must contain three integers, (filter_size_D, filter_size_H, filter_size_W).
            Otherwise, the filter will be a square.
        stride (int|tuple): The stride size. If stride is a tuple, it must
            contain three integers, (stride_D, stride_H, stride_W). Otherwise, the
            stride_D = stride_H = stride_W = stride. Default: stride = 1.
        padding (int|tuple): The padding size. If padding is a tuple, it must
            contain three integers, (padding_D, padding_H, padding_W). Otherwise, the
            padding_D = padding_H = padding_W = padding. Default: padding = 0.
        dilation (int|tuple): The dilation size. If dilation is a tuple, it must
            contain three integers, (dilation_D, dilation_H, dilation_W). Otherwise, the
            dilation_D = dilation_H = dilation_W = dilation. Default: dilation = 1.
        groups (int): The groups number of the Conv3d Layer. According to grouped
            convolution in Alex Krizhevsky's Deep CNN paper: when group=2,
            the first half of the filters is only connected to the first half
            of the input channels, while the second half of the filters is only
            connected to the second half of the input channels. Default: groups=1
        param_attr (ParamAttr|None): The parameter attribute for learnable parameters/weights
            of conv3d. If it is set to None or one attribute of ParamAttr, conv3d
            will create ParamAttr as param_attr. If it is set to None, the parameter
            is initialized with :math:`Normal(0.0, std)`, and the :math:`std` is
            :math:`(\\frac{2.0 }{filter\_elem\_num})^{0.5}`. Default: None.
        bias_attr (ParamAttr|bool|None): The parameter attribute for the bias of conv3d.
            If it is set to False, no bias will be added to the output units.
            If it is set to None or one attribute of ParamAttr, conv3d
            will create ParamAttr as bias_attr. If the Initializer of the bias_attr
            is not set, the bias is initialized zero. Default: None.
        use_cudnn (bool): Use cudnn kernel or not, it is valid only when the cudnn
            library is installed. Default: True
        act (str): Activation type, if it is set to None, activation is not appended.
            Default: None.
        name (str|None): A name for this layer(optional). If set None, the layer
            will be named automatically. Default: None.

    Returns:
        Variable: The tensor variable storing the convolution and \
                  non-linearity activation result.

    Raises:
        ValueError: If the shapes of input, filter_size, stride, padding and
                    groups mismatch.

    Examples:
        .. code-block:: python

          data = fluid.layers.data(name='data', shape=[3, 12, 32, 32], dtype='float32')
          conv3d = fluid.layers.conv3d(input=data, num_filters=2, filter_size=3, act="relu")
    """

    l_type = 'conv3d'
    assert param_attr is not False, "param_attr should not be False here."
    helper = LayerHelper(l_type, **locals())
    dtype = helper.input_dtype()

    num_channels = input.shape[1]

    if groups is None:
        num_filter_channels = num_channels
    else:
        if num_channels % groups != 0:
            raise ValueError("num_channels must be divisible by groups.")
        num_filter_channels = num_channels // groups

    filter_size = utils.convert_to_list(filter_size, 3, 'filter_size')
    stride = utils.convert_to_list(stride, 3, 'stride')
    padding = utils.convert_to_list(padding, 3, 'padding')
    dilation = utils.convert_to_list(dilation, 3, 'dilation')

    if not isinstance(use_cudnn, bool):
        raise ValueError("use_cudnn should be True or False")

    input_shape = input.shape
    filter_shape = [num_filters, num_filter_channels] + filter_size

    def _get_default_param_initializer():
        filter_elem_num = filter_size[0] * filter_size[1] * filter_size[
            2] * num_channels
        std = (2.0 / filter_elem_num)**0.5
        return Normal(0.0, std, 0)

    filter_param = helper.create_parameter(
        attr=helper.param_attr,
        shape=filter_shape,
        dtype=dtype,
        default_initializer=_get_default_param_initializer())

    pre_bias = helper.create_variable_for_type_inference(dtype)

    helper.append_op(
        type=l_type,
        inputs={
            'Input': input,
            'Filter': filter_param,
        },
        outputs={"Output": pre_bias},
        attrs={
            'strides': stride,
            'paddings': padding,
            'dilations': dilation,
            'groups': groups,
            'use_cudnn': use_cudnn,
            'use_mkldnn': False
        })

    pre_act = helper.append_bias_op(pre_bias, dim_start=1, dim_end=2)

    return helper.append_activation(pre_act)


def sequence_pool(input, pool_type):
    """
    This function add the operator for sequence pooling.
    It pools features of all time-steps of each instance, and is applied
    on top of the input using pool_type mentioned in the parameters.

    It supports four pool_type:

    - average: :math:`Out[i] = \\frac{\sum_i X_i}{N}`
    - sum:     :math:`Out[i] = \sum_jX_{ij}`
    - sqrt:    :math:`Out[i] = \\frac{\sum_jX_{ij}}{\sqrt{len(X_i)}}`
    - max:     :math:`Out[i] = max(X_i)`

    .. code-block:: text

       x is a 1-level LoDTensor:
         x.lod = [[2, 3, 2]]
         x.data = [1, 3, 2, 4, 6, 5, 1]
         x.dims = [7, 1]

       then output is a Tensor:
         out.dim = [3, 1]
         with condition len(x.lod[-1]) == out.dims[0]

       for different pool_type:
         average: out.data = [2, 4, 3], where 2=(1+3)/2, 4=(2+4+6)/3, 3=(5+1)/2
         sum    : out.data = [4, 12, 6], where 4=1+3, 12=2+4+6, 6=5+1
         sqrt   : out.data = [2.82, 6.93, 4.24], where 2.82=(1+3)/sqrt(2),
                    6.93=(2+4+6)/sqrt(3), 4.24=(5+1)/sqrt(2)
         max    : out.data = [3, 6, 5], where 3=max(1,3), 6=max(2,4,6), 5=max(5,1)
         last   : out.data = [3, 6, 1], where 3=last(1,3), 6=last(2,4,6), 1=last(5,1)
         first  : out.data = [1, 2, 5], where 1=first(1,3), 2=first(2,4,6), 5=first(5,1)

    Args:
        input(variable): The input variable which is a LoDTensor.
        pool_type (string): The pooling type of sequence_pool.
            It supports average, sum, sqrt and max.

    Returns:
        The sequence pooling variable which is a Tensor.

    Examples:

        .. code-block:: python

             x = fluid.layers.data(name='x', shape=[7, 1],
                              dtype='float32', lod_level=1)
             avg_x = fluid.layers.sequence_pool(input=x, pool_type='average')
             sum_x = fluid.layers.sequence_pool(input=x, pool_type='sum')
             sqrt_x = fluid.layers.sequence_pool(input=x, pool_type='sqrt')
             max_x = fluid.layers.sequence_pool(input=x, pool_type='max')
             last_x = fluid.layers.sequence_pool(input=x, pool_type='last')
             first_x = fluid.layers.sequence_pool(input=x, pool_type='first')
    """
    helper = LayerHelper('sequence_pool', **locals())
    dtype = helper.input_dtype()
    pool_out = helper.create_variable_for_type_inference(dtype)
    max_index = helper.create_variable_for_type_inference(dtype)

    helper.append_op(
        type="sequence_pool",
        inputs={"X": input},
        outputs={"Out": pool_out,
                 "MaxIndex": max_index},
        attrs={"pooltype": pool_type.upper()})

    # when pool_type is max, variable max_index is initialized,
    # so we stop the gradient explicitly here
    if pool_type == 'max':
        max_index.stop_gradient = True

    return pool_out


@templatedoc()
def sequence_concat(input, name=None):
    """
    ${comment}

    Args:
        input(list): List of Variables to be concatenated.
        name(str|None): A name for this layer(optional). If set None, the layer
                       will be named automatically.

    Returns:
        Variable: Output variable of the concatenation.

    Examples:
        .. code-block:: python

           out = fluid.layers.sequence_concat(input=[seq1, seq2, seq3])
    """
    helper = LayerHelper('sequence_concat', **locals())
    out = helper.create_variable_for_type_inference(dtype=helper.input_dtype())
    helper.append_op(
        type='sequence_concat', inputs={'X': input}, outputs={'Out': [out]})
    return out


def sequence_first_step(input):
    """
    This function gets the first step of sequence.

    .. code-block:: text

       x is a 1-level LoDTensor:
         x.lod = [[2, 3, 2]]
         x.data = [1, 3, 2, 4, 6, 5, 1]
         x.dims = [7, 1]

       then output is a Tensor:
         out.dim = [3, 1]
         with condition len(x.lod[-1]) == out.dims[0]
         out.data = [1, 2, 5], where 1=first(1,3), 2=first(2,4,6), 5=first(5,1)

    Args:
        input(variable): The input variable which is a LoDTensor.

    Returns:
        The sequence's first step variable which is a Tensor.

    Examples:

        .. code-block:: python

             x = fluid.layers.data(name='x', shape=[7, 1],
                              dtype='float32', lod_level=1)
             x_first_step = fluid.layers.sequence_first_step(input=x)
    """
    return sequence_pool(input=input, pool_type="first")


def sequence_last_step(input):
    """
    This function gets the last step of sequence.

    .. code-block:: text

       x is a 1-level LoDTensor:
         x.lod = [[2, 3, 2]]
         x.data = [1, 3, 2, 4, 6, 5, 1]
         x.dims = [7, 1]

       then output is a Tensor:
         out.dim = [3, 1]
         with condition len(x.lod[-1]) == out.dims[0]
         out.data = [3, 6, 1], where 3=last(1,3), 6=last(2,4,6), 1=last(5,1)

    Args:
        input(variable): The input variable which is a LoDTensor.

    Returns:
        The sequence's last step variable which is a Tensor.

    Examples:

        .. code-block:: python

             x = fluid.layers.data(name='x', shape=[7, 1],
                              dtype='float32', lod_level=1)
             x_last_step = fluid.layers.sequence_last_step(input=x)
    """
    return sequence_pool(input=input, pool_type="last")


def sequence_slice(input, offset, length, name=None):
    """
    **Sequence Slice Layer**

    The layer crops a subsequence from given sequence with given start
    offset and subsequence length.

    It only supports sequence data (LoDTensor with lod_level equal to 1).

    .. code-block:: text

	- Case:

            Given the input Variable **input**:

                input.data = [[a1, a2], [b1, b2], [c1, c2], [d1, d2], [e1, e2]],
                input.lod = [[3, 2]],
                input.dims = (5, 2),

            with offset.data = [[0], [1]] and length.data = [[2], [1]],

            the output Variable will be

                out.data = [[a1, a2], [b1, b2], [e1, e2]],
                out.lod = [[2, 1]],
                out.dims = (3, 2).

    NOTE: The first dimension size of **input**, **offset** and **length**
          should be equal. The **offset** should start from 0.

    Args:
        input(Variable): The input Variable which consists of the complete
                         sequences.
        offset(Variable): The offset to slice each sequence.
        length(Variable): The length of each subsequence.
        name(str|None): A name for this layer(optional). If set None, the
                        layer will be named automatically.

    Returns:
        Variable: The output subsequences.

    Examples:

        .. code-block:: python

             import numpy as np
             seqs = fluid.layers.data(name='x', shape=[10, 5],
                              dtype='float32', lod_level=1)
             offset = fluid.layers.assign(input=np.array([[0, 1]]).astype("int32"))
             length = fluid.layers.assign(input=np.array([[2, 1]]).astype("int32"))
             subseqs = fluid.layers.sequence_slice(input=seqs, offset=offset,
                                                   length=length)
    """
    helper = LayerHelper("sequence_slice", **locals())
    dtype = helper.input_dtype()
    out = helper.create_variable_for_type_inference(dtype)

    offset.stop_gradient = True
    length.stop_gradient = True

    helper.append_op(
        type="sequence_slice",
        inputs={"X": input,
                "Offset": offset,
                "Length": length},
        outputs={"Out": out})

    return out


@templatedoc()
def pool2d(input,
           pool_size=-1,
           pool_type="max",
           pool_stride=1,
           pool_padding=0,
           global_pooling=False,
           use_cudnn=True,
           ceil_mode=False,
           name=None):
    """
    ${comment}

    Args:
        input (Variable): The input tensor of pooling operator. The format of
                          input tensor is NCHW, where N is batch size, C is
                          the number of channels, H is the height of the
                          feature, and W is the width of the feature.
        pool_size (int): The side length of pooling windows. All pooling
                         windows are squares with pool_size on a side.
        pool_type: ${pooling_type_comment}
        pool_stride (int): stride of the pooling layer.
        pool_padding (int): padding size.
        global_pooling: ${global_pooling_comment}
        use_cudnn: ${use_cudnn_comment}
        ceil_mode: ${ceil_mode_comment}
        name (str|None): A name for this layer(optional). If set None, the
                        layer will be named automatically.

    Returns:
        Variable: The pooling result.

    Raises:
        ValueError: If 'pool_type' is not "max" nor "avg"
        ValueError: If 'global_pooling' is False and 'pool_size' is -1
        ValueError: If 'use_cudnn' is not a bool value.

    Examples:

        .. code-block:: python

          data = fluid.layers.data(
              name='data', shape=[3, 32, 32], dtype='float32')
          conv2d = fluid.layers.pool2d(
                            input=data,
                            pool_size=2,
                            pool_type='max',
                            pool_stride=1,
                            global_pooling=False)
    """
    if pool_type not in ["max", "avg"]:
        raise ValueError(
            "Unknown pool_type: '%s'. It can only be 'max' or 'avg'.",
            str(pool_type))

    if global_pooling is False and pool_size == -1:
        raise ValueError(
            "When the global_pooling is False, pool_size must be passed "
            "and be a valid value. Received pool_size: " + str(pool_size))

    pool_size = utils.convert_to_list(pool_size, 2, 'pool_size')
    pool_padding = utils.convert_to_list(pool_padding, 2, 'pool_padding')
    pool_stride = utils.convert_to_list(pool_stride, 2, 'pool_stride')

    if not isinstance(use_cudnn, bool):
        raise ValueError("use_cudnn should be True or False")

    l_type = 'pool2d'

    helper = LayerHelper(l_type, **locals())
    dtype = helper.input_dtype()
    pool_out = helper.create_variable_for_type_inference(dtype)

    helper.append_op(
        type=l_type,
        inputs={"X": input},
        outputs={"Out": pool_out},
        attrs={
            "pooling_type": pool_type,
            "ksize": pool_size,
            "global_pooling": global_pooling,
            "strides": pool_stride,
            "paddings": pool_padding,
            "use_cudnn": use_cudnn,
            "ceil_mode": ceil_mode,
            "use_mkldnn": False
        })

    return pool_out


def pool3d(input,
           pool_size=-1,
           pool_type="max",
           pool_stride=1,
           pool_padding=0,
           global_pooling=False,
           use_cudnn=True,
           ceil_mode=False,
           name=None):
    """
    This function adds the operator for pooling in 3-dimensions, using the
    pooling configurations mentioned in input parameters.

    Args:
        input (Variable): ${input_comment}
        pool_size (int): ${ksize_comment}
        pool_type (str): ${pooling_type_comment}
        pool_stride (int): stride of the pooling layer.
        pool_padding (int): padding size.
        global_pooling (bool): ${global_pooling_comment}
        use_cudnn (bool): ${use_cudnn_comment}
        ceil_mode (bool): ${ceil_mode_comment}
        name (str): A name for this layer(optional). If set None, the layer
            will be named automatically.

    Returns:
        Variable: output of pool3d layer.
    """
    if pool_type not in ["max", "avg"]:
        raise ValueError(
            "Unknown pool_type: '%s'. It can only be 'max' or 'avg'.",
            str(pool_type))

    if global_pooling is False and pool_size == -1:
        raise ValueError(
            "When the global_pooling is False, pool_size must be passed "
            "and be a valid value. Received pool_size: " + str(pool_size))

    pool_size = utils.convert_to_list(pool_size, 3, 'pool_size')
    pool_padding = utils.convert_to_list(pool_padding, 3, 'pool_padding')
    pool_stride = utils.convert_to_list(pool_stride, 3, 'pool_stride')

    if not isinstance(use_cudnn, bool):
        raise ValueError("use_cudnn should be True or False")

    l_type = "pool3d"
    helper = LayerHelper(l_type, **locals())
    dtype = helper.input_dtype()
    pool_out = helper.create_variable_for_type_inference(dtype)

    helper.append_op(
        type=l_type,
        inputs={"X": input},
        outputs={"Out": pool_out},
        attrs={
            "pooling_type": pool_type,
            "ksize": pool_size,
            "global_pooling": global_pooling,
            "strides": pool_stride,
            "paddings": pool_padding,
            "use_cudnn": use_cudnn,
            "ceil_mode": ceil_mode,
            "use_mkldnn": False
        })

    return pool_out


def batch_norm(input,
               act=None,
               is_test=False,
               momentum=0.9,
               epsilon=1e-05,
               param_attr=None,
               bias_attr=None,
               data_layout='NCHW',
               in_place=False,
               name=None,
               moving_mean_name=None,
               moving_variance_name=None,
               do_model_average_for_mean_and_var=False,
               fuse_with_relu=False):
    """
    **Batch Normalization Layer**

    Can be used as a normalizer function for conv2d and fully_connected operations.
    The required data format for this layer is one of the following:

    1. NHWC `[batch, in_height, in_width, in_channels]`

    2. NCHW `[batch, in_channels, in_height, in_width]`

    Refer to `Batch Normalization: Accelerating Deep Network Training by Reducing
    Internal Covariate Shift <https://arxiv.org/pdf/1502.03167.pdf>`_
    for more details.

    :math:`input` is the input features over a mini-batch.

    ..  math::

        \\mu_{\\beta} &\\gets \\frac{1}{m} \\sum_{i=1}^{m} x_i \\qquad &//\\
        \ mini-batch\ mean \\\\
        \\sigma_{\\beta}^{2} &\\gets \\frac{1}{m} \\sum_{i=1}^{m}(x_i - \\
        \\mu_{\\beta})^2 \\qquad &//\ mini-batch\ variance \\\\
        \\hat{x_i} &\\gets \\frac{x_i - \\mu_\\beta} {\\sqrt{\\
        \\sigma_{\\beta}^{2} + \\epsilon}} \\qquad &//\ normalize \\\\
        y_i &\\gets \\gamma \\hat{x_i} + \\beta \\qquad &//\ scale\ and\ shift

    Args:
        input(variable): The input variable which is a LoDTensor.
        act(string, Default None): Activation type, linear|relu|prelu|...
        is_test(bool, Default False): Used for training or training.
        momentum(float, Default 0.9):
        epsilon(float, Default 1e-05):
        param_attr(ParamAttr|None): The parameter attribute for Parameter `scale`
             of batch_norm. If it is set to None or one attribute of ParamAttr, batch_norm
             will create ParamAttr as param_attr. If the Initializer of the param_attr
             is not set, the parameter is initialized with Xavier. Default: None.
        bias_attr(ParamAttr|None): The parameter attribute for the bias of batch_norm.
             If it is set to None or one attribute of ParamAttr, batch_norm
             will create ParamAttr as bias_attr. If the Initializer of the bias_attr
             is not set, the bias is initialized zero. Default: None.
        data_layout(string, default NCHW): NCHW|NHWC
        in_place(bool, Default False): Make the input and output of batch norm reuse memory.
        name(string, Default None): A name for this layer(optional). If set None, the layer
            will be named automatically.
        moving_mean_name(string, Default None): The name of moving_mean which store the global Mean.
        moving_variance_name(string, Default None): The name of the moving_variance which store the global Variance.
        do_model_average_for_mean_and_var(bool, Default False): Do model average for mean and variance or not.
        fuse_with_relu (bool): if True, this OP performs relu after batch norm.

    Returns:
        Variable: A tensor variable which is the result after applying batch normalization on the input.

    Examples:

        .. code-block:: python

            hidden1 = fluid.layers.fc(input=x, size=200, param_attr='fc1.w')
            hidden2 = fluid.layers.batch_norm(input=hidden1)
    """
    assert bias_attr is not False, "bias_attr should not be False in batch_norm."
    helper = LayerHelper('batch_norm', **locals())
    dtype = helper.input_dtype()

    input_shape = input.shape
    if data_layout == 'NCHW':
        channel_num = input_shape[1]
    else:
        if data_layout == 'NHWC':
            channel_num = input_shape[-1]
        else:
            raise ValueError("unsupported data layout:" + data_layout)

    param_shape = [channel_num]

    # create parameter
    scale = helper.create_parameter(
        attr=helper.param_attr,
        shape=param_shape,
        dtype=dtype,
        default_initializer=Constant(1.0))

    bias = helper.create_parameter(
        attr=helper.bias_attr, shape=param_shape, dtype=dtype, is_bias=True)

    mean = helper.create_parameter(
        attr=ParamAttr(
            name=moving_mean_name,
            initializer=Constant(0.0),
            trainable=False,
            do_model_average=do_model_average_for_mean_and_var),
        shape=param_shape,
        dtype=input.dtype)
    mean.stop_gradient = True

    variance = helper.create_parameter(
        attr=ParamAttr(
            name=moving_variance_name,
            initializer=Constant(1.0),
            trainable=False,
            do_model_average=do_model_average_for_mean_and_var),
        shape=param_shape,
        dtype=input.dtype)
    variance.stop_gradient = True

    # create output
    # mean and mean_out share the same memory
    mean_out = mean
    # variance and variance out share the same memory
    variance_out = variance
    saved_mean = helper.create_variable_for_type_inference(
        dtype=dtype, stop_gradient=True)
    saved_variance = helper.create_variable_for_type_inference(
        dtype=dtype, stop_gradient=True)

    batch_norm_out = input if in_place else helper.create_variable_for_type_inference(
        dtype)

    helper.append_op(
        type="batch_norm",
        inputs={
            "X": input,
            "Scale": scale,
            "Bias": bias,
            "Mean": mean,
            "Variance": variance
        },
        outputs={
            "Y": batch_norm_out,
            "MeanOut": mean_out,
            "VarianceOut": variance_out,
            "SavedMean": saved_mean,
            "SavedVariance": saved_variance
        },
        attrs={
            "momentum": momentum,
            "epsilon": epsilon,
            "is_test": is_test,
            "use_mkldnn": False,
            "fuse_with_relu": fuse_with_relu
        })

    return helper.append_activation(batch_norm_out)


@templatedoc()
def layer_norm(input,
               scale=True,
               shift=True,
               begin_norm_axis=1,
               epsilon=1e-05,
               param_attr=None,
               bias_attr=None,
               act=None,
               name=None):
    """
    ${comment}

    The formula is as follows:

    ..  math::

        \\mu & = \\frac{1}{H}\\sum_{i=1}^{H} a_i

        \\sigma & = \\sqrt{\\frac{1}{H}\sum_{i=1}^{H}(a_i - \\mu)^2}

        h & = f(\\frac{g}{\\sigma}(a - \\mu) + b)

    * :math:`a`: the vector representation of the summed inputs to the neurons
    in that layer.

    * :math:`H`: the number of hidden units in a layers

    * :math:`g`: the trainable scale parameter.

    * :math:`b`: the trainable bias parameter.

    Args:
        input(Variable): The input tensor variable.
        scale(bool): Whether to learn the adaptive gain :math:`g` after
            normalization. Default True.
        shift(bool): Whether to learn the adaptive bias :math:`b` after
            normalization. Default True.
        begin_norm_axis(int): The normalization will be performed along
            dimensions from :attr:`begin_norm_axis` to :attr:`rank(input)`.
            Default 1.
        epsilon(float): The small value added to the variance to prevent
            division by zero. Default 1e-05.
        param_attr(ParamAttr|None): The parameter attribute for the learnable
            gain :math:`g`. If :attr:`scale` is False, :attr:`param_attr` is
            omitted. If :attr:`scale` is True and :attr:`param_attr` is None,
            a default :code:`ParamAttr` would be added as scale. The
            :attr:`param_attr` is initialized as 1 if it is added. Default None.
        bias_attr(ParamAttr|None): The parameter attribute for the learnable
            bias :math:`b`. If :attr:`shift` is False, :attr:`bias_attr` is
            omitted. If :attr:`shift` is True and :attr:`param_attr` is None,
            a default :code:`ParamAttr` would be added as bias. The
            :attr:`bias_attr` is initialized as 0 if it is added. Default None.
        act(str): Activation to be applied to the output of layer normalizaiton.
                  Default None.
        name(str): The name of this layer. It is optional. Default None, and a
                   unique name would be generated automatically.

    Returns:
        ${y_comment}

    Examples:

        >>> data = fluid.layers.data(name='data', shape=[3, 32, 32],
        >>>                          dtype='float32')
        >>> x = fluid.layers.layer_norm(input=data, begin_norm_axis=1)
    """
    helper = LayerHelper('layer_norm', **locals())
    dtype = helper.input_dtype()

    # create intput and parameters
    inputs = {'X': input}
    input_shape = input.shape
    param_shape = [reduce(lambda x, y: x * y, input_shape[begin_norm_axis:])]
    if scale:
        scale = helper.create_parameter(
            attr=helper.param_attr,
            shape=param_shape,
            dtype=dtype,
            default_initializer=Constant(1.0))
        inputs['Scale'] = scale
    if shift:
        assert bias_attr is not False
        bias = helper.create_parameter(
            attr=helper.bias_attr, shape=param_shape, dtype=dtype, is_bias=True)
        inputs['Bias'] = bias

    # create output
    mean_out = helper.create_variable_for_type_inference(
        dtype=dtype, stop_gradient=True)
    variance_out = helper.create_variable_for_type_inference(
        dtype=dtype, stop_gradient=True)
    layer_norm_out = helper.create_variable_for_type_inference(dtype)

    helper.append_op(
        type="layer_norm",
        inputs=inputs,
        outputs={
            "Y": layer_norm_out,
            "Mean": mean_out,
            "Variance": variance_out,
        },
        attrs={"epsilon": epsilon,
               "begin_norm_axis": begin_norm_axis})

    return helper.append_activation(layer_norm_out)


def conv2d_transpose(input,
                     num_filters,
                     output_size=None,
                     filter_size=None,
                     padding=0,
                     stride=1,
                     dilation=1,
                     groups=None,
                     param_attr=None,
                     bias_attr=None,
                     use_cudnn=True,
                     act=None,
                     name=None):
    """
    **Convlution2D transpose layer**

    The convolution2D transpose layer calculates the output based on the input,
    filter, and dilations, strides, paddings. Input(Input) and output(Output)
    are in NCHW format. Where N is batch size, C is the number of channels,
    H is the height of the feature, and W is the width of the feature.
    Parameters(dilations, strides, paddings) are two elements. These two elements
    represent height and width, respectively. The details of convolution transpose
    layer, please refer to the following explanation and references
    `therein <http://www.matthewzeiler.com/wp-content/uploads/2017/07/cvpr2010.pdf>`_.
    If bias attribution and activation type are provided, bias is added to
    the output of the convolution, and the corresponding activation function
    is applied to the final result.

    For each input :math:`X`, the equation is:

    .. math::

        Out = \sigma (W \\ast X + b)

    Where:

    * :math:`X`: Input value, a tensor with NCHW format.
    * :math:`W`: Filter value, a tensor with MCHW format.
    * :math:`\\ast`: Convolution operation.
    * :math:`b`: Bias value, a 2-D tensor with shape [M, 1].
    * :math:`\\sigma`: Activation function.
    * :math:`Out`: Output value, the shape of :math:`Out` and :math:`X` may be different.

    Example:

        - Input:

          Input shape: :math:`(N, C_{in}, H_{in}, W_{in})`

          Filter shape: :math:`(C_{in}, C_{out}, H_f, W_f)`

        - Output:

          Output shape: :math:`(N, C_{out}, H_{out}, W_{out})`

        Where

        .. math::

           H^\prime_{out} &= (H_{in} - 1) * strides[0] - 2 * paddings[0] + dilations[0] * (H_f - 1) + 1 \\\\
           W^\prime_{out} &= (W_{in} - 1) * strides[1] - 2 * paddings[1] + dilations[1] * (W_f - 1) + 1 \\\\
           H_{out} \in [ H^\prime_{out}, H^\prime_{out} + strides[0] ) \\\\
           W_{out} \in [ W^\prime_{out}, W^\prime_{out} + strides[1] )

    Args:
        input(Variable): The input image with [N, C, H, W] format.
        num_filters(int): The number of the filter. It is as same as the output
            image channel.
        output_size(int|tuple|None): The output image size. If output size is a
            tuple, it must contain two integers, (image_H, image_W). None if use
            filter_size, padding, and stride to calculate output_size.
            if output_size and filter_size are specified at the same time, They
            should follow the formula above.
        filter_size(int|tuple|None): The filter size. If filter_size is a tuple,
            it must contain two integers, (filter_size_H, filter_size_W).
            Otherwise, the filter will be a square. None if use output size to
            calculate filter_size.
        padding(int|tuple): The padding size. If padding is a tuple, it must
            contain two integers, (padding_H, padding_W). Otherwise, the
            padding_H = padding_W = padding. Default: padding = 0.
        stride(int|tuple): The stride size. If stride is a tuple, it must
            contain two integers, (stride_H, stride_W). Otherwise, the
            stride_H = stride_W = stride. Default: stride = 1.
        dilation(int|tuple): The dilation size. If dilation is a tuple, it must
            contain two integers, (dilation_H, dilation_W). Otherwise, the
            dilation_H = dilation_W = dilation. Default: dilation = 1.
        groups(int): The groups number of the Conv2d transpose layer. Inspired by
            grouped convolution in Alex Krizhevsky's Deep CNN paper, in which
            when group=2, the first half of the filters is only connected to the
            first half of the input channels, while the second half of the
            filters is only connected to the second half of the input channels.
            Default: groups = 1.
        param_attr (ParamAttr|None): The parameter attribute for learnable parameters/weights
            of conv2d_transpose. If it is set to None or one attribute of ParamAttr, conv2d_transpose
            will create ParamAttr as param_attr. If the Initializer of the param_attr
            is not set, the parameter is initialized with Xavier. Default: None.
        bias_attr (ParamAttr|bool|None): The parameter attribute for the bias of conv2d_transpose.
            If it is set to False, no bias will be added to the output units.
            If it is set to None or one attribute of ParamAttr, conv2d_transpose
            will create ParamAttr as bias_attr. If the Initializer of the bias_attr
            is not set, the bias is initialized zero. Default: None.
        use_cudnn(bool): Use cudnn kernel or not, it is valid only when the cudnn
            library is installed. Default: True.
        act (str): Activation type, if it is set to None, activation is not appended.
            Default: None.
        name(str|None): A name for this layer(optional). If set None, the layer
            will be named automatically. Default: True.

    Returns:
        Variable: The tensor variable storing the convolution transpose result.

    Raises:
        ValueError: If the shapes of input, filter_size, stride, padding and
                    groups mismatch.

    Examples:
       .. code-block:: python

          data = fluid.layers.data(name='data', shape=[3, 32, 32], dtype='float32')
          conv2d_transpose = fluid.layers.conv2d_transpose(input=data, num_filters=2, filter_size=3)
    """
    assert param_attr is not False, "param_attr should not be False in conv2d_transpose."
    input_channel = input.shape[1]

    op_type = 'conv2d_transpose'
    if (input_channel == groups and num_filters == input_channel and
            not use_cudnn):
        op_type = 'depthwise_conv2d_transpose'

    helper = LayerHelper(op_type, **locals())
    if not isinstance(input, Variable):
        raise TypeError("Input of conv2d_transpose must be Variable")

    padding = utils.convert_to_list(padding, 2, 'padding')
    stride = utils.convert_to_list(stride, 2, 'stride')
    dilation = utils.convert_to_list(dilation, 2, 'dilation')

    if not isinstance(use_cudnn, bool):
        raise ValueError("use_cudnn should be True or False")

    if filter_size is None:
        if output_size is None:
            raise ValueError("output_size must be set when filter_size is None")
        if isinstance(output_size, int):
            output_size = [output_size, output_size]

        h_in = input.shape[2]
        w_in = input.shape[3]

        filter_size_h = (output_size[0] - (h_in - 1) * stride[0] + 2 *
                         padding[0] - 1) // dilation[0] + 1
        filter_size_w = (output_size[1] - (w_in - 1) * stride[1] + 2 *
                         padding[1] - 1) // dilation[1] + 1
        filter_size = [filter_size_h, filter_size_w]
    else:
        filter_size = utils.convert_to_list(filter_size, 2,
                                            'conv2d_transpose.filter_size')

    if output_size is None:
        output_size = []
    elif isinstance(output_size, list) or isinstance(output_size, int):
        output_size = utils.convert_to_list(output_size, 2, 'output_size')
    else:
        raise ValueError("output_size should be list or int")
    padding = utils.convert_to_list(padding, 2, 'padding')
    groups = 1 if groups is None else groups
    filter_shape = [input_channel, num_filters // groups] + filter_size

    img_filter = helper.create_parameter(
        dtype=input.dtype, shape=filter_shape, attr=helper.param_attr)

    pre_bias = helper.create_variable_for_type_inference(dtype=input.dtype)
    helper.append_op(
        type=op_type,
        inputs={'Input': [input],
                'Filter': [img_filter]},
        outputs={'Output': pre_bias},
        attrs={
            'output_size': output_size,
            'strides': stride,
            'paddings': padding,
            'dilations': dilation,
            'groups': groups,
            'use_cudnn': use_cudnn
        })

    pre_act = helper.append_bias_op(pre_bias, dim_start=1, dim_end=2)
    out = helper.append_activation(pre_act)
    return out


def conv3d_transpose(input,
                     num_filters,
                     output_size=None,
                     filter_size=None,
                     padding=0,
                     stride=1,
                     dilation=1,
                     groups=None,
                     param_attr=None,
                     bias_attr=None,
                     use_cudnn=True,
                     act=None,
                     name=None):
    """
    **Convlution3D transpose layer**

    The convolution3D transpose layer calculates the output based on the input,
    filter, and dilations, strides, paddings. Input(Input) and output(Output)
    are in NCDHW format. Where N is batch size, C is the number of channels,
    D is the depth of the feature, H is the height of the feature, and W
    is the width of the feature. Parameters(dilations, strides, paddings) are
    two elements. These two elements represent height and width, respectively.
    The details of convolution transpose layer, please refer to the following
    explanation and references `therein <http://www.matthewzeiler.com/wp-content/uploads/2017/07/cvpr2010.pdf>`_.
    If bias attribution and activation type are provided, bias is added to
    the output of the convolution, and the corresponding activation function
    is applied to the final result.

    For each input :math:`X`, the equation is:

    .. math::

        Out = \sigma (W \\ast X + b)

    In the above equation:

    * :math:`X`: Input value, a tensor with NCDHW format.
    * :math:`W`: Filter value, a tensor with MCDHW format.
    * :math:`\\ast`: Convolution operation.
    * :math:`b`: Bias value, a 2-D tensor with shape [M, 1].
    * :math:`\\sigma`: Activation function.
    * :math:`Out`: Output value, the shape of :math:`Out` and :math:`X` may be different.

    Example:

        - Input:

          Input shape: :math:`(N, C_{in}, D_{in}, H_{in}, W_{in})`

          Filter shape: :math:`(C_{in}, C_{out}, D_f, H_f, W_f)`

        - Output:

          Output shape: :math:`(N, C_{out}, D_{out}, H_{out}, W_{out})`

        Where

        .. math::

           D_{out} &= (D_{in} - 1) * strides[0] - 2 * paddings[0] + dilations[0] * (D_f - 1) + 1 \\\\
           H_{out} &= (H_{in} - 1) * strides[1] - 2 * paddings[1] + dilations[1] * (H_f - 1) + 1 \\\\
           W_{out} &= (W_{in} - 1) * strides[2] - 2 * paddings[2] + dilations[2] * (W_f - 1) + 1

    Args:
        input(Variable): The input image with [N, C, D, H, W] format.
        num_filters(int): The number of the filter. It is as same as the output
            image channel.
        output_size(int|tuple|None): The output image size. If output size is a
            tuple, it must contain three integers, (image_D, image_H, image_W). This
            parameter only works when filter_size is None.
        filter_size(int|tuple|None): The filter size. If filter_size is a tuple,
            it must contain three integers, (filter_size_D, filter_size_H, filter_size_W).
            Otherwise, the filter will be a square. None if use output size to
            calculate filter_size.
        padding(int|tuple): The padding size. If padding is a tuple, it must
            contain three integers, (padding_D, padding_H, padding_W). Otherwise, the
            padding_D = padding_H = padding_W = padding. Default: padding = 0.
        stride(int|tuple): The stride size. If stride is a tuple, it must
            contain three integers, (stride_D, stride_H, stride_W). Otherwise, the
            stride_D = stride_H = stride_W = stride. Default: stride = 1.
        dilation(int|tuple): The dilation size. If dilation is a tuple, it must
            contain three integers, (dilation_D, dilation_H, dilation_W). Otherwise, the
            dilation_D = dilation_H = dilation_W = dilation. Default: dilation = 1.
        groups(int): The groups number of the Conv3d transpose layer. Inspired by
            grouped convolution in Alex Krizhevsky's Deep CNN paper, in which
            when group=2, the first half of the filters is only connected to the
            first half of the input channels, while the second half of the
            filters is only connected to the second half of the input channels.
            Default: groups=1
        param_attr (ParamAttr|None): The parameter attribute for learnable parameters/weights
            of conv3d_transpose. If it is set to None or one attribute of ParamAttr, conv3d_transpose
            will create ParamAttr as param_attr. If the Initializer of the param_attr
            is not set, the parameter is initialized with Xavier. Default: None.
        bias_attr (ParamAttr|bool|None): The parameter attribute for the bias of conv3d_transpose.
            If it is set to False, no bias will be added to the output units.
            If it is set to None or one attribute of ParamAttr, conv3d_transpose
            will create ParamAttr as bias_attr. If the Initializer of the bias_attr
            is not set, the bias is initialized zero. Default: None.
        use_cudnn(bool): Use cudnn kernel or not, it is valid only when the cudnn
            library is installed. Default: True
        act (str): Activation type, if it is set to None, activation is not appended.
            Default: None.
        name(str|None): A name for this layer(optional). If set None, the layer
            will be named automatically.

    Returns:
        Variable: The tensor variable storing the convolution transpose result.

    Raises:
        ValueError: If the shapes of input, filter_size, stride, padding and
                    groups mismatch.

    Examples:
       .. code-block:: python

          data = fluid.layers.data(name='data', shape=[3, 12, 32, 32], dtype='float32')
          conv3d_transpose = fluid.layers.conv3d_transpose(input=data, num_filters=2, filter_size=3)
    """
    assert param_attr is not False, "param_attr should not be False in conv3d_transpose."
    l_type = "conv3d_transpose"
    helper = LayerHelper(l_type, **locals())
    if not isinstance(input, Variable):
        raise TypeError("Input of conv3d_transpose must be Variable")
    input_channel = input.shape[1]

    padding = utils.convert_to_list(padding, 3, 'padding')
    stride = utils.convert_to_list(stride, 3, 'stride')
    dilation = utils.convert_to_list(dilation, 3, 'dilation')

    if not isinstance(use_cudnn, bool):
        raise ValueError("use_cudnn should be True or False")

    if filter_size is None:
        if output_size is None:
            raise ValueError("output_size must be set when filter_size is None")
        if isinstance(output_size, int):
            output_size = [output_size, output_size]

        d_in = input.shape[2]
        h_in = input.shape[3]
        w_in = input.shape[4]

        filter_size_d = (output_size[0] - (d_in - 1) * stride[0] + 2 *
                         padding[0] - 1) // dilation[0] + 1
        filter_size_h = (output_size[1] - (h_in - 1) * stride[1] + 2 *
                         padding[1] - 1) // dilation[1] + 1
        filter_size_w = (output_size[2] - (w_in - 1) * stride[2] + 2 *
                         padding[2] - 1) // dilation[2] + 1
        filter_size = [filter_size_d, filter_size_h, filter_size_w]
    else:
        filter_size = utils.convert_to_list(filter_size, 3,
                                            'conv3d_transpose.filter_size')

    groups = 1 if groups is None else groups
    filter_shape = [input_channel, num_filters // groups] + filter_size
    img_filter = helper.create_parameter(
        dtype=input.dtype, shape=filter_shape, attr=helper.param_attr)

    pre_bias = helper.create_variable_for_type_inference(dtype=input.dtype)
    helper.append_op(
        type=l_type,
        inputs={'Input': [input],
                'Filter': [img_filter]},
        outputs={'Output': pre_bias},
        attrs={
            'strides': stride,
            'paddings': padding,
            'dilations': dilation,
            'groups': groups,
            'use_cudnn': use_cudnn
        })

    pre_act = helper.append_bias_op(pre_bias, dim_start=1, dim_end=2)
    out = helper.append_activation(pre_act)
    return out


def sequence_expand(x, y, ref_level=-1, name=None):
    """Sequence Expand Layer. This layer will expand the input variable **x**
    according to specified level lod of **y**. Please note that lod level of
    **x** is at most 1 and rank of **x** is at least 2. When rank of **x**
    is greater than 2, then it would be viewed as a 2-D tensor.
    Following examples will explain how sequence_expand works:

    .. code-block:: text

        * Case 1
            x is a LoDTensor:
                x.lod  = [[2,        2]]
                x.data = [[a], [b], [c], [d]]
                x.dims = [4, 1]

            y is a LoDTensor:
                y.lod = [[2,    2],
                         [3, 3, 1, 1]]

            ref_level: 0

            then output is a 1-level LoDTensor:
                out.lod =  [[2,        2,        2,        2]]
                out.data = [[a], [b], [a], [b], [c], [d], [c], [d]]
                out.dims = [8, 1]

        * Case 2
            x is a Tensor:
                x.data = [[a], [b], [c]]
                x.dims = [3, 1]

            y is a LoDTensor:
                y.lod = [[2, 0, 3]]

            ref_level: -1

            then output is a Tensor:
                out.data = [[a], [a], [c], [c], [c]]
                out.dims = [5, 1]
    Args:
        x (Variable): The input variable which is a Tensor or LoDTensor.
        y (Variable): The input variable which is a LoDTensor.
        ref_level (int): Lod level of `y` to be referred by `x`. If set to -1,
                         refer the last level of lod.
        name(str|None): A name for this layer(optional). If set None, the layer
                        will be named automatically.

    Returns:
        Variable: The expanded variable which is a LoDTensor.

    Examples:
        .. code-block:: python

            x = fluid.layers.data(name='x', shape=[10], dtype='float32')
            y = fluid.layers.data(name='y', shape=[10, 20],
                             dtype='float32', lod_level=1)
            out = layers.sequence_expand(x=x, y=y, ref_level=0)
    """
    helper = LayerHelper('sequence_expand', input=x, **locals())
    dtype = helper.input_dtype()
    tmp = helper.create_variable_for_type_inference(dtype)
    helper.append_op(
        type='sequence_expand',
        inputs={'X': x,
                'Y': y},
        outputs={'Out': tmp},
        attrs={'ref_level': ref_level})
    return tmp


def sequence_expand_as(x, y, name=None):
    """Sequence Expand As Layer. This layer will expand the input variable **x**
    according to the zeroth level lod of **y**. Current implementation requires
    the level number of Input(Y)'s lod must be 1, and the first dimension of
    Input(X) should be equal to the size of Input(Y)'s zeroth level lod, and
    lod of Input(X) is not considered.

    Following examples will explain how sequence_expand_as works:

    .. code-block:: text

        * Case 1:

            Given a 1-level LoDTensor input(X)
                X.data = [[a], [b], [c], [d]]
                X.dims = [4, 1]
            and input(Y)
                Y.lod = [[0, 3, 6, 7, 8]]
            ref_level: 0
            then we get 1-level LoDTensor
                Out.lod =  [[0,            3,              6,  7,  8]]
                Out.data = [[a], [a], [a], [b], [b], [b], [c], [d]]
                Out.dims = [8, 1]

        * Case 2:

            Given a common Tensor input(X)
                X.data = [[a, b], [c, d], [e, f]]
                X.dims = [3, 2]
            and input(Y)
                Y.lod = [[0, 2, 3, 6]]
            ref_level: 0
            then we get a common LoDTensor
                Out.lod =  [[0,             2,     3,                    6]]
                Out.data = [[a, b], [a, b] [c, d], [e, f], [e, f], [e, f]]
                Out.dims = [6, 2]

    Args:
        x (Variable): The input variable which is a Tensor or LoDTensor.
        y (Variable): The input variable which is a LoDTensor.
        name(str|None): A name for this layer(optional). If set None, the layer
                        will be named automatically.

    Returns:
        Variable: The expanded variable which is a LoDTensor.

    Examples:
        .. code-block:: python

            x = fluid.layers.data(name='x', shape=[10], dtype='float32')
            y = fluid.layers.data(name='y', shape=[10, 20],
                             dtype='float32', lod_level=1)
            out = layers.sequence_expand_as(x=x, y=y)
    """
    helper = LayerHelper('sequence_expand_as', input=x, **locals())
    dtype = helper.input_dtype()
    tmp = helper.create_variable_for_type_inference(dtype)
    helper.append_op(
        type='sequence_expand_as',
        inputs={'X': x,
                'Y': y},
        outputs={'Out': tmp})
    return tmp


@templatedoc()
def sequence_pad(x, pad_value, maxlen=None, name=None):
    """
    ${comment}

    Args:
        x(Variable): Input variable which should contain lod information.
        pad_value(Variable): The Variable that holds values that will be fill
            into padded steps. It can be a scalar or a tensor whose shape
            equals to time steps in sequences. If it's a scalar, it will be
            automatically broadcasted to the shape of time step.
        maxlen(int, default None): The length of padded sequences. It can be
            None or any positive int. When it is None, all sequences will be
            padded up to the length of the longest one among them; when it a
            certain positive value, it must be greater than the length of the
            longest original sequence.
        name(str|None): A name for this layer(optional). If set None, the layer
            will be named automatically.

    Returns:
        Variable: The padded sequence batch and the original lengths before
                  padding. All sequences has the same length.

    Examples:
        .. code-block:: python

            import numpy

            x = fluid.layers.data(name='y', shape=[10, 5],
                             dtype='float32', lod_level=1)
            pad_value = fluid.layers.assign(input=numpy.array([0]))
            out = fluid.layers.sequence_pad(x=x, pad_value=pad_value)
    """

    helper = LayerHelper('sequence_pad', input=x, **locals())
    dtype = helper.input_dtype()
    out = helper.create_variable_for_type_inference(dtype)
    length = helper.create_variable_for_type_inference(dtype)

    pad_value.stop_gradient = True
    length.stop_gradient = True

    if maxlen is None:
        maxlen = -1
    helper.append_op(
        type='sequence_pad',
        inputs={'X': x,
                'PadValue': pad_value},
        outputs={'Out': out,
                 'Length': length},
        attrs={'padded_length': maxlen})
    return out, length


def sequence_unpad(x, length, name=None):
    """
    **Sequence Unpad Layer**

    This layer removes the padding data in the input sequences and convert
    them into sequences with actual length as output, identitied by lod
    information.

    .. code-block:: text

	Example:

	Given input Variable **x**:
	    x.data = [[ 1.0,  2.0,  3.0,  4.0,  5.0],
		      [ 6.0,  7.0,  8.0,  9.0, 10.0],
		      [11.0, 12.0, 13.0, 14.0, 15.0]],

	in which there are 3 sequences padded to length 5, and the acutal length
	specified by input Variable **length**:

	    length.data = [[2], [3], [4]],

	after unpadding, the output Variable will be:

	    out.data = [[1.0, 2.0, 6.0, 7.0, 8.0, 11.0, 12.0, 13.0, 14.0]]
	    out.lod = [[2, 3, 4]]

    Args:
        x(Variable): Input Variable which contains the padded sequences with
            equal length.
        length(Variable): The Variable that specifies the actual ength of
            sequences after unpadding.
        name(str|None): A name for this layer(optional). If set None, the layer
            will be named automatically.

    Returns:
        Variable: The Variable contains the unpadded sequences.

    Examples:
        .. code-block:: python

            x = fluid.layers.data(name='x', shape=[10, 5], dtype='float32')
            len = fluid.layers.data(name='length', shape=[1], dtype='int64')
            out = fluid.layers.sequence_unpad(x=x, length=len)
    """

    helper = LayerHelper('sequence_unpad', input=x, **locals())
    dtype = helper.input_dtype()
    out = helper.create_variable_for_type_inference(dtype)

    length.stop_gradient = True

    helper.append_op(
        type='sequence_unpad',
        inputs={'X': x,
                'Length': length},
        outputs={'Out': out})
    return out


def beam_search(pre_ids,
                pre_scores,
                ids,
                scores,
                beam_size,
                end_id,
                level=0,
                name=None):
    """
    Beam search is a classical algorithm for selecting candidate words in a
    machine translation task.

    Refer to `Beam search <https://en.wikipedia.org/wiki/Beam_search>`_
    for more details.

    This layer does the search in beams for one time step. Specifically, it
    selects the top-K candidate word ids of current step from :attr:`ids`
    according to their :attr:`scores` for all source sentences, where K is
    :attr:`beam_size` and :attr:`ids, scores` are predicted results from the
    computation cell. Additionally, :attr:`pre_ids` and :attr:`pre_scores` are
    the output of beam_search at previous step, they are needed for special use
    to handle ended candidate translations.

    Note that the :attr:`scores` passed in should be accumulated scores, and
    length penalty should be done with extra operators before calculating the
    accumulated scores if needed, also suggest finding top-K before it and
    using the top-K candidates following.

    Please see the following demo for a fully beam search usage example:

        fluid/tests/book/test_machine_translation.py

    Args:
        pre_ids(Variable): The LodTensor variable which is the output of
            beam_search at previous step. It should be a LodTensor with shape
            :math:`(batch_size, 1)` and lod
            :math:`[[0, 1, ... , batch_size], [0, 1, ..., batch_size]]` at the
            first step.
        pre_scores(Variable): The LodTensor variable which is the output of
            beam_search at previous step.
        ids(Variable): The LodTensor variable containing the candidates ids.
            Its shape should be :math:`(batch_size \\times beam_size, K)`,
            where :math:`K` supposed to be :attr:`beam_size`.
        scores(Variable): The LodTensor variable containing the accumulated
            scores corresponding to :attr:`ids` and its shape is the same as
            the shape of :attr:`ids`.
        beam_size(int): The beam width used in beam search.
        end_id(int): The id of end token.
        level(int, default 0): It can be ignored and mustn't change currently.
            It means the source level of lod, which is explained as following.
            The lod level of :attr:`ids` should be 2. The first level is source
            level which describes how many prefixes (branchs) for each source
            sentece (beam), and the second level is sentence level which
            describes how these candidates belong to the prefix. The paths
            linking prefixes and selected candidates are organized and reserved
            in lod.
        name(str|None): A name for this layer(optional). If set None, the layer
                        will be named automatically.

    Returns:
        Variable: The LodTensor pair containing the selected ids and the \
            corresponding scores.

    Examples:
        .. code-block:: python

            # Suppose `probs` contains predicted results from the computation
            # cell and `pre_ids` and `pre_scores` is the output of beam_search
            # at previous step.
            topk_scores, topk_indices = layers.topk(probs, k=beam_size)
            accu_scores = layers.elementwise_add(
                x=layers.log(x=topk_scores)),
                y=layers.reshape(
                    pre_scores, shape=[-1]),
                axis=0)
            selected_ids, selected_scores = layers.beam_search(
                pre_ids=pre_ids,
                pre_scores=pre_scores,
                ids=topk_indices,
                scores=accu_scores,
                beam_size=beam_size,
                end_id=end_id)
    """
    helper = LayerHelper('beam_search', **locals())
    score_type = scores.dtype
    id_type = ids.dtype

    selected_scores = helper.create_variable_for_type_inference(
        dtype=score_type)
    selected_ids = helper.create_variable_for_type_inference(dtype=id_type)

    helper.append_op(
        type='beam_search',
        inputs={
            'pre_ids': pre_ids,
            'pre_scores': pre_scores,
            'ids': ids,
            'scores': scores,
        },
        outputs={
            'selected_ids': selected_ids,
            'selected_scores': selected_scores,
        },
        attrs={
            # TODO(ChunweiYan) to assure other value support
            'level': level,
            'beam_size': beam_size,
            'end_id': end_id,
        })

    return selected_ids, selected_scores


def beam_search_decode(ids, scores, beam_size, end_id, name=None):
    """
    Beam Search Decode Layer. This layer constructs the full hypotheses for
    each source sentence by walking back along the LoDTensorArray :attr:`ids`
    whose lods can be used to restore the path in the beam search tree.
    Please see the following demo for a fully beam search usage example:
        fluid/tests/book/test_machine_translation.py

    Args:
        ids(Variable): The LodTensorArray variable containing the selected ids
            of all steps.
        scores(Variable): The LodTensorArray variable containing the selected
            scores of all steps.
        beam_size(int): The beam width used in beam search.
        end_id(int): The id of end token.
        name(str|None): A name for this layer(optional). If set None, the layer
                        will be named automatically.

    Returns:
        Variable: The LodTensor pair containing the generated id sequences \
            and the corresponding scores. The shapes and lods of the two \
            LodTensor are same. The lod level is 2 and the two levels \
            separately indicate how many hypotheses each source sentence has \
            and how many ids each hypothesis has.

    Examples:
        .. code-block:: python
            # Suppose `ids` and `scores` are LodTensorArray variables reserving
            # the selected ids and scores of all steps
            finished_ids, finished_scores = layers.beam_search_decode(
                ids, scores, beam_size=5, end_id=0)
    """
    helper = LayerHelper('beam_search_decode', **locals())
    sentence_ids = helper.create_variable_for_type_inference(dtype=ids.dtype)
    sentence_scores = helper.create_variable_for_type_inference(dtype=ids.dtype)

    helper.append_op(
        type="beam_search_decode",
        inputs={"Ids": ids,
                "Scores": scores},
        outputs={
            "SentenceIds": sentence_ids,
            "SentenceScores": sentence_scores
        },
        attrs={"beam_size": beam_size,
               "end_id": end_id})

    return sentence_ids, sentence_scores


def lstm_unit(x_t,
              hidden_t_prev,
              cell_t_prev,
              forget_bias=0.0,
              param_attr=None,
              bias_attr=None,
              name=None):
    """Lstm unit layer. The equation of a lstm step is:

        .. math::

            i_t & = \sigma(W_{x_i}x_{t} + W_{h_i}h_{t-1} + b_i)

            f_t & = \sigma(W_{x_f}x_{t} + W_{h_f}h_{t-1} + b_f)

            c_t & = f_tc_{t-1} + i_t tanh (W_{x_c}x_t + W_{h_c}h_{t-1} + b_c)

            o_t & = \sigma(W_{x_o}x_{t} + W_{h_o}h_{t-1} + b_o)

            h_t & = o_t tanh(c_t)

    The inputs of lstm unit include :math:`x_t`, :math:`h_{t-1}` and
    :math:`c_{t-1}`. The 2nd dimensions of :math:`h_{t-1}` and :math:`c_{t-1}`
    should be same. The implementation separates the linear transformation and
    non-linear transformation apart. Here, we take :math:`i_t` as an example.
    The linear transformation is applied by calling a `fc` layer and the
    equation is:

        .. math::

            L_{i_t} = W_{x_i}x_{t} + W_{h_i}h_{t-1} + b_i

    The non-linear transformation is applied by calling `lstm_unit_op` and the
    equation is:

        .. math::

            i_t = \sigma(L_{i_t})

    This layer has two outputs including :math:`h_t` and :math:`o_t`.

    Args:
        x_t (Variable): The input value of current step, a 2-D tensor with shape
            M x N, M for batch size and N for input size.
        hidden_t_prev (Variable): The hidden value of lstm unit, a 2-D tensor
            with shape M x S, M for batch size and S for size of lstm unit.
        cell_t_prev (Variable): The cell value of lstm unit, a 2-D tensor with
            shape M x S, M for batch size and S for size of lstm unit.
        forget_bias (float): The forget bias of lstm unit.
        param_attr(ParamAttr|None): The parameter attribute for the learnable
                               hidden-hidden weights.
                               If it is set to None or one attribute of ParamAttr,
                               lstm_unit will create ParamAttr as param_attr.
                               If the Initializer of the param_attr is not set, the
                               parameter is initialized with Xavier. Default: None.
        bias_attr (ParamAttr|None): The bias attribute for the learnable bias
                              weights. If it is set to False, no bias will be added
                              to the output units. If it is set to None or one attribute of ParamAttr,
                              lstm_unit will create ParamAttr as bias_attr.
                              If the Initializer of the bias_attr is not set,
                              the bias is initialized zero. Default: None.
        name(str|None): A name for this layer(optional). If set None, the layer
                       will be named automatically.

    Returns:
        tuple: The hidden value and cell value of lstm unit.

    Raises:
        ValueError: The ranks of **x_t**, **hidden_t_prev** and **cell_t_prev**
                    not be 2 or the 1st dimensions of **x_t**, **hidden_t_prev**
                    and **cell_t_prev** not be the same or the 2nd dimensions of
                    **hidden_t_prev** and **cell_t_prev** not be the same.

    Examples:

        .. code-block:: python

             x_t = fluid.layers.fc(input=x_t_data, size=10)
             prev_hidden = fluid.layers.fc(input=prev_hidden_data, size=30)
             prev_cell = fluid.layers.fc(input=prev_cell_data, size=30)
             hidden_value, cell_value = fluid.layers.lstm_unit(x_t=x_t,
                                                    hidden_t_prev=prev_hidden,
                                                    cell_t_prev=prev_cell)
    """
    helper = LayerHelper('lstm_unit', **locals())

    if len(x_t.shape) != 2:
        raise ValueError("Rank of x_t must be 2.")

    if len(hidden_t_prev.shape) != 2:
        raise ValueError("Rank of hidden_t_prev must be 2.")

    if len(cell_t_prev.shape) != 2:
        raise ValueError("Rank of cell_t_prev must be 2.")

    if x_t.shape[0] != hidden_t_prev.shape[0] or x_t.shape[
            0] != cell_t_prev.shape[0]:
        raise ValueError("The 1st dimensions of x_t, hidden_t_prev and "
                         "cell_t_prev must be the same.")

    if hidden_t_prev.shape[1] != cell_t_prev.shape[1]:
        raise ValueError("The 2nd dimensions of hidden_t_prev and "
                         "cell_t_prev must be the same.")

    if bias_attr is None:
        bias_attr = ParamAttr()

    size = cell_t_prev.shape[1]
    concat_out = concat(input=[x_t, hidden_t_prev], axis=1)
    fc_out = fc(input=concat_out,
                size=4 * size,
                param_attr=param_attr,
                bias_attr=bias_attr)
    dtype = x_t.dtype
    c = helper.create_variable_for_type_inference(dtype)
    h = helper.create_variable_for_type_inference(dtype)

    helper.append_op(
        type='lstm_unit',
        inputs={"X": fc_out,
                "C_prev": cell_t_prev},
        outputs={"C": c,
                 "H": h},
        attrs={"forget_bias": forget_bias})

    return h, c


def reduce_sum(input, dim=None, keep_dim=False, name=None):
    """
    Computes the sum of tensor elements over the given dimension.

    Args:
        input (Variable): The input variable which is a Tensor or LoDTensor.
        dim (list|int|None): The dimensions along which the sum is performed. If
            :attr:`None`, sum all elements of :attr:`input` and return a
            Tensor variable with a single element, otherwise must be in the
            range :math:`[-rank(input), rank(input))`. If :math:`dim[i] < 0`,
            the dimension to reduce is :math:`rank + dim[i]`.
        keep_dim (bool|False): Whether to reserve the reduced dimension in the
            output Tensor. The result tensor will have one fewer dimension
            than the :attr:`input` unless :attr:`keep_dim` is true.
        name(str|None): A name for this layer(optional). If set None, the layer
                       will be named automatically.

    Returns:
        Variable: The reduced Tensor variable.

    Examples:
        .. code-block:: python

            # x is a Tensor variable with following elements:
            #    [[0.2, 0.3, 0.5, 0.9]
            #     [0.1, 0.2, 0.6, 0.7]]
            # Each example is followed by the corresponding output tensor.
            fluid.layers.reduce_sum(x)  # [3.5]
            fluid.layers.reduce_sum(x, dim=0)  # [0.3, 0.5, 1.1, 1.6]
            fluid.layers.reduce_sum(x, dim=-1)  # [1.9, 1.6]
            fluid.layers.reduce_sum(x, dim=1, keep_dim=True)  # [[1.9], [1.6]]

            # x is a Tensor variable with shape [2, 2, 2] and elements as below:
            #      [[[1, 2], [3, 4]],
            #      [[5, 6], [7, 8]]]
            # Each example is followed by the corresponding output tensor.
            fluid.layers.reduce_sum(x, dim=[1, 2]) # [10, 26]
            fluid.layers.reduce_sum(x, dim=[0, 1]) # [16, 20]

    """
    helper = LayerHelper('reduce_sum', **locals())
    out = helper.create_variable_for_type_inference(dtype=helper.input_dtype())
    if dim is not None and not isinstance(dim, list):
        dim = [dim]
    helper.append_op(
        type='reduce_sum',
        inputs={'X': input},
        outputs={'Out': out},
        attrs={
            'dim': dim if dim != None else [0],
            'keep_dim': keep_dim,
            'reduce_all': True if dim == None else False
        })
    return out


def reduce_mean(input, dim=None, keep_dim=False, name=None):
    """
    Computes the mean of the input tensor's elements along the given dimension.

    Args:
        input (Variable): The input variable which is a Tensor or LoDTensor.
        dim (list|int|None): The dimension along which the mean is computed. If
            `None`, compute the mean over all elements of :attr:`input`
            and return a variable with a single element, otherwise it
            must be in the range :math:`[-rank(input), rank(input))`. If
            :math:`dim[i] < 0`, the dimension to reduce is
            :math:`rank(input) + dim[i]`.
        keep_dim (bool): Whether to reserve the reduced dimension in the
            output Tensor. The result tensor will have one fewer dimension
            than the :attr:`input` unless :attr:`keep_dim` is true.
        name(str|None): A name for this layer(optional). If set `None`, the layer
                       will be named automatically.

    Returns:
        Variable: The reduced mean Variable.

    Examples:
        .. code-block:: python

            # x is a Tensor variable with following elements:
            #    [[0.2, 0.3, 0.5, 0.9]
            #     [0.1, 0.2, 0.6, 0.7]]
            # Each example is followed by the correspending output tensor.
            fluid.layers.reduce_mean(x)  # [0.4375]
            fluid.layers.reduce_mean(x, dim=0)  # [0.15, 0.25, 0.55, 0.8]
            fluid.layers.reduce_mean(x, dim=-1)  # [0.475, 0.4]
            fluid.layers.reduce_mean(
                x, dim=1, keep_dim=True)  # [[0.475], [0.4]]

            # x is a Tensor variable with shape [2, 2, 2] and elements as below:
            #      [[[1.0, 2.0], [3.0, 4.0]],
            #      [[5.0, 6.0], [7.0, 8.0]]]
            # Each example is followed by the correspending output tensor.
            fluid.layers.reduce_mean(x, dim=[1, 2]) # [2.5, 6.5]
            fluid.layers.reduce_mean(x, dim=[0, 1]) # [4.0, 5.0]
    """
    helper = LayerHelper('reduce_mean', **locals())
    out = helper.create_variable_for_type_inference(dtype=helper.input_dtype())
    if dim is not None and not isinstance(dim, list):
        dim = [dim]
    helper.append_op(
        type='reduce_mean',
        inputs={'X': input},
        outputs={'Out': out},
        attrs={
            'dim': dim if dim != None else [0],
            'keep_dim': keep_dim,
            'reduce_all': True if dim == None else False
        })
    return out


def reduce_max(input, dim=None, keep_dim=False, name=None):
    """
    Computes the maximum of tensor elements over the given dimension.

    Args:
        input (Variable): The input variable which is a Tensor or LoDTensor.
        dim (list|int|None): The dimension along which the maximum is computed.
            If :attr:`None`, compute the maximum over all elements of
            :attr:`input` and return a Tensor variable with a single element,
            otherwise must be in the range :math:`[-rank(input), rank(input))`.
            If :math:`dim[i] < 0`, the dimension to reduce is :math:`rank + dim[i]`.
        keep_dim (bool): Whether to reserve the reduced dimension in the
            output Tensor. The result tensor will have one fewer dimension
            than the :attr:`input` unless :attr:`keep_dim` is true.
        name(str|None): A name for this layer(optional). If set None, the layer
                       will be named automatically.

    Returns:
        Variable: The reduced Tensor variable.

    Examples:
        .. code-block:: python

            # x is a Tensor variable with following elements:
            #    [[0.2, 0.3, 0.5, 0.9]
            #     [0.1, 0.2, 0.6, 0.7]]
            # Each example is followed by the correspending output tensor.
            fluid.layers.reduce_max(x)  # [0.9]
            fluid.layers.reduce_max(x, dim=0)  # [0.2, 0.3, 0.6, 0.9]
            fluid.layers.reduce_max(x, dim=-1)  # [0.9, 0.7]
            fluid.layers.reduce_max(x, dim=1, keep_dim=True)  # [[0.9], [0.7]]

            # x is a Tensor variable with shape [2, 2, 2] and elements as below:
            #      [[[1.0, 2.0], [3.0, 4.0]],
            #      [[5.0, 6.0], [7.0, 8.0]]]
            # Each example is followed by the correspending output tensor.
            fluid.layers.reduce_max(x, dim=[1, 2]) # [4.0, 8.0]
            fluid.layers.reduce_max(x, dim=[0, 1]) # [7.0, 8.0]
    """
    helper = LayerHelper('reduce_max', **locals())
    out = helper.create_variable_for_type_inference(dtype=helper.input_dtype())
    if dim is not None and not isinstance(dim, list):
        dim = [dim]
    helper.append_op(
        type='reduce_max',
        inputs={'X': input},
        outputs={'Out': out},
        attrs={
            'dim': dim if dim != None else [0],
            'keep_dim': keep_dim,
            'reduce_all': True if dim == None else False
        })
    return out


def reduce_min(input, dim=None, keep_dim=False, name=None):
    """
    Computes the minimum of tensor elements over the given dimension.

    Args:
        input (Variable): The input variable which is a Tensor or LoDTensor.
        dim (list|int|None): The dimensions along which the minimum is computed.
            If :attr:`None`, compute the minimum over all elements of
            :attr:`input` and return a Tensor variable with a single element,
            otherwise must be in the range :math:`[-rank(input), rank(input))`.
            If :math:`dim[i] < 0`, the dimension to reduce is :math:`rank + dim[i]`.
        keep_dim (bool): Whether to reserve the reduced dimension in the
            output Tensor. The result tensor will have one fewer dimension
            than the :attr:`input` unless :attr:`keep_dim` is true.
        name(str|None): A name for this layer(optional). If set None, the layer
                       will be named automatically.

    Returns:
        Variable: The reduced Tensor variable.

    Examples:
        .. code-block:: python

            # x is a Tensor variable with following elements:
            #    [[0.2, 0.3, 0.5, 0.9]
            #     [0.1, 0.2, 0.6, 0.7]]
            # Each example is followed by the correspending output tensor.
            fluid.layers.reduce_min(x)  # [0.1]
            fluid.layers.reduce_min(x, dim=0)  # [0.1, 0.2, 0.5, 0.7]
            fluid.layers.reduce_min(x, dim=-1)  # [0.2, 0.1]
            fluid.layers.reduce_min(x, dim=1, keep_dim=True)  # [[0.2], [0.1]]

            # x is a Tensor variable with shape [2, 2, 2] and elements as below:
            #      [[[1.0, 2.0], [3.0, 4.0]],
            #      [[5.0, 6.0], [7.0, 8.0]]]
            # Each example is followed by the correspending output tensor.
            fluid.layers.reduce_min(x, dim=[1, 2]) # [1.0, 5.0]
            fluid.layers.reduce_min(x, dim=[0, 1]) # [1.0, 2.0]
    """
    helper = LayerHelper('reduce_min', **locals())
    out = helper.create_variable_for_type_inference(dtype=helper.input_dtype())
    if dim is not None and not isinstance(dim, list):
        dim = [dim]
    helper.append_op(
        type='reduce_min',
        inputs={'X': input},
        outputs={'Out': out},
        attrs={
            'dim': dim if dim != None else [0],
            'keep_dim': keep_dim,
            'reduce_all': True if dim == None else False
        })
    return out


def reduce_prod(input, dim=None, keep_dim=False, name=None):
    """
    Computes the product of tensor elements over the given dimension.

    Args:
        input (Variable): The input variable which is a Tensor or LoDTensor.
        dim (list|int|None): The dimensions along which the product is performed. If
            :attr:`None`, multipy all elements of :attr:`input` and return a
            Tensor variable with a single element, otherwise must be in the
            range :math:`[-rank(input), rank(input))`. If :math:`dim[i] < 0`,
            the dimension to reduce is :math:`rank + dim[i]`.
        keep_dim (bool|False): Whether to reserve the reduced dimension in the
            output Tensor. The result tensor will have one fewer dimension
            than the :attr:`input` unless :attr:`keep_dim` is true.
        name(str|None): A name for this layer(optional). If set None, the
            layer will be named automatically.

    Returns:
        Variable: The reduced Tensor variable.

    Examples:
        .. code-block:: python

            # x is a Tensor variable with following elements:
            #    [[0.2, 0.3, 0.5, 0.9]
            #     [0.1, 0.2, 0.6, 0.7]]
            # Each example is followed by the correspending output tensor.
            fluid.layers.reduce_prod(x)  # [0.0002268]
            fluid.layers.reduce_prod(x, dim=0)  # [0.02, 0.06, 0.3, 0.63]
            fluid.layers.reduce_prod(x, dim=-1)  # [0.027, 0.0084]
            fluid.layers.reduce_prod(x, dim=1,
                                     keep_dim=True)  # [[0.027], [0.0084]]

            # x is a Tensor variable with shape [2, 2, 2] and elements as below:
            #      [[[1.0, 2.0], [3.0, 4.0]],
            #      [[5.0, 6.0], [7.0, 8.0]]]
            # Each example is followed by the correspending output tensor.
            fluid.layers.reduce_prod(x, dim=[1, 2]) # [24.0, 1680.0]
            fluid.layers.reduce_prod(x, dim=[0, 1]) # [105.0, 384.0]
    """
    helper = LayerHelper('reduce_prod', **locals())
    out = helper.create_variable_for_type_inference(dtype=helper.input_dtype())
    if dim is not None and not isinstance(dim, list):
        dim = [dim]
    helper.append_op(
        type='reduce_prod',
        inputs={'X': input},
        outputs={'Out': out},
        attrs={
            'dim': dim if dim != None else [0],
            'keep_dim': keep_dim,
            'reduce_all': True if dim == None else False
        })
    return out


def split(input, num_or_sections, dim=-1, name=None):
    """
    Split the input tensor into multiple sub-tensors.

    Args:
        input (Variable): The input variable which is a Tensor or LoDTensor.
        num_or_sections (int|list): If :attr:`num_or_sections` is an integer,
            then the integer indicates the number of equal sized sub-tensors
            that the tensor will be divided into. If :attr:`num_or_sections`
            is a list of integers, the length of list indicates the number of
            sub-tensors and the integers indicate the sizes of sub-tensors'
            :attr:`dim` dimension orderly.
        dim (int): The dimension along which to split. If :math:`dim < 0`, the
            dimension to split along is :math:`rank(input) + dim`.
        name(str|None): A name for this layer(optional). If set None, the layer
                       will be named automatically.

    Returns:
        list(Variable): The list of segmented tensor variables.

    Examples:
        .. code-block:: python

            # x is a Tensor variable with shape [3, 9, 5]:
            x0, x1, x2 = fluid.layers.split(x, num_or_sections=3, dim=1)
            x0.shape  # [3, 3, 5]
            x1.shape  # [3, 3, 5]
            x2.shape  # [3, 3, 5]
            x0, x1, x2 = fluid.layers.split(
                x, num_or_sections=[2, 3, 4], dim=1)
            x0.shape  # [3, 2, 5]
            x1.shape  # [3, 3, 5]
            x2.shape  # [3, 4, 5]
    """
    helper = LayerHelper('split', **locals())
    input_shape = input.shape
    dim = (len(input_shape) + dim) if dim < 0 else dim
    if isinstance(num_or_sections, int):
        assert num_or_sections > 1, 'num_or_sections must be more than 1.'
        num = num_or_sections
    else:
        assert len(num_or_sections) < input_shape[
            dim], 'len(num_or_sections) must not be more than input.shape[dim].'
        num = len(num_or_sections)
    outs = [
        helper.create_variable_for_type_inference(dtype=helper.input_dtype())
        for i in range(num)
    ]
    helper.append_op(
        type='split',
        inputs={'X': input},
        outputs={'Out': outs},
        attrs={
            'num': num_or_sections if isinstance(num_or_sections, int) else 0,
            'sections': num_or_sections
            if isinstance(num_or_sections, list) else [],
            'axis': dim
        })
    return outs


def l2_normalize(x, axis, epsilon=1e-12, name=None):
    """
    **L2 normalize Layer**

    The l2 normalize layer normalizes `x` along dimension `axis` using an L2
    norm. For a 1-D tensor (`dim` is fixed to 0), this layer computes

    .. math::

        y = \\frac{x}{ \sqrt{\sum {x^2} + epsion }}

    For `x` with more dimensions, this layer independently normalizes each 1-D
    slice along dimension `axis`.

    Args:
        x(Variable|list): The input tensor to l2_normalize layer.
        axis(int): The axis on which to apply normalization. If `axis < 0`, \
            the dimension to normalization is rank(X) + axis. -1 is the
            last dimension.
        epsilon(float): The epsilon value is used to avoid division by zero, \
            the defalut value is 1e-10.
        name(str|None): A name for this layer(optional). If set None, the layer \
            will be named automatically.

    Returns:
        Variable: The output tensor variable is the same shape with `x`.

    Examples:

        .. code-block:: python

            data = fluid.layers.data(name="data",
                                     shape=(3, 17, 13),
                                     dtype="float32")
            normed = fluid.layers.l2_normalize(x=data, axis=1)
    """

    if len(x.shape) == 1:
        axis = 0
    helper = LayerHelper("l2_normalize", **locals())

    out = helper.create_variable_for_type_inference(dtype=x.dtype)
    norm = helper.create_variable_for_type_inference(dtype=x.dtype)
    helper.append_op(
        type="norm",
        inputs={"X": x},
        outputs={"Out": out,
                 "Norm": norm},
        attrs={
            "axis": 1 if axis is None else axis,
            "epsilon": epsilon,
        })
    return out


def matmul(x, y, transpose_x=False, transpose_y=False, alpha=1.0, name=None):
    """
    Applies matrix multiplication to two tensors.

    Currently, the input tensors' rank can be any, but when the rank of any
    inputs is bigger than 3, this two inputs' rank should be equal.

    The actual behavior depends on the shapes of :math:`x`, :math:`y` and the
    flag values of :attr:`transpose_x`, :attr:`transpose_y`. Specifically:

    - If a transpose flag is specified, the last two dimensions of the tensor
      are transposed. If the tensor is rank-1 of shape :math:`[D]`, then for
      :math:`x` it is treated as :math:`[1, D]` in nontransposed form and as
      :math:`[D, 1]` in transposed form, whereas for :math:`y` it is the
      opposite: It is treated as :math:`[D, 1]` in nontransposed form and as
      :math:`[1, D]` in transposed form.

    - After transpose, the two tensors are 2-D or n-D and matrix multiplication
      performs in the following way.

      - If both are 2-D, they are multiplied like conventional matrices.
      - If either is n-D, it is treated as a stack of matrices residing in the
        last two dimensions and a batched matrix multiply supporting broadcast
        applies on the two tensors.

    Also note that if the raw tensor :math:`x` or :math:`y` is rank-1 and
    nontransposed, the prepended or appended dimension :math:`1` will be
    removed after matrix multiplication.

    Args:
        x (Variable): The input variable which is a Tensor or LoDTensor.
        y (Variable): The input variable which is a Tensor or LoDTensor.
        transpose_x (bool): Whether to transpose :math:`x` before multiplication.
        transpose_y (bool): Whether to transpose :math:`y` before multiplication.
        alpha (float): The scale of output. Default 1.0.
        name(str|None): A name for this layer(optional). If set None, the layer
            will be named automatically.

    Returns:
        Variable: The product Tensor variable.

    Examples:
        .. code-block:: python

            # Examples to clarify shapes of the inputs and output
            # x: [B, ..., M, K], y: [B, ..., K, N]
            fluid.layers.matmul(x, y)  # out: [B, ..., M, N]

            # x: [B, M, K], y: [B, K, N]
            fluid.layers.matmul(x, y)  # out: [B, M, N]

            # x: [B, M, K], y: [K, N]
            fluid.layers.matmul(x, y)  # out: [B, M, N]

            # x: [M, K], y: [K, N]
            fluid.layers.matmul(x, y)  # out: [M, N]

            # x: [B, M, K], y: [K]
            fluid.layers.matmul(x, y)  # out: [B, M]

            # x: [K], y: [K]
            fluid.layers.matmul(x, y)  # out: [1]

            # x: [M], y: [N]
            fluid.layers.matmul(x, y, True, True)  # out: [M, N]
    """

    def __check_input(x, y):
        if len(y.shape) > len(x.shape):
            raise ValueError(
                "Invalid inputs for matmul. "
                "x's rank should be always greater than or equal to y'rank.")

        x_shape = list(x.shape)
        y_shape = list(y.shape)
        if len(x_shape) == 1:
            x_shape = [1] + x_shape
        if len(y_shape) == 1:
            y_shape = y_shape + [1]

        # check the inner 2 dimensions
        if transpose_x:
            x_shape[-2], x_shape[-1] = x_shape[-1], x_shape[-2]
        if transpose_y:
            y_shape[-2], y_shape[-1] = y_shape[-1], y_shape[-2]
        if x_shape[-1] != y_shape[-2]:
            raise ValueError("Invalid inputs for matmul.")

        if len(y_shape) > 2:
            for i, dim_x in enumerate(x_shape[:-2]):
                if dim_x != y_shape[i]:
                    raise ValueError("Invalid inputs for matmul.")

    __check_input(x, y)

    helper = LayerHelper('matmul', **locals())
    out = helper.create_variable_for_type_inference(dtype=x.dtype)
    helper.append_op(
        type='matmul',
        inputs={'X': x,
                'Y': y},
        outputs={'Out': out},
        attrs={
            'transpose_X': transpose_x,
            'transpose_Y': transpose_y,
            'alpha': float(alpha),
        })
    return out


def topk(input, k, name=None):
    """
    This operator is used to find values and indices of the k largest entries
    for the last dimension.

    If the input is a vector (1-D Tensor), finds the k largest entries in the vector
    and outputs their values and indices as vectors. Thus values[j] is the j-th
    largest entry in input, and its index is indices[j].

    If the input is a Tensor with higher rank, this operator computes the top k
    entries along the last dimension.

    For example:

    .. code-block:: text

        If:
            input = [[5, 4, 2, 3],
                     [9, 7, 10, 25],
                     [6, 2, 10, 1]]
            k = 2

        Then:
            The first output:
            values = [[5, 4],
                      [10, 25],
                      [6, 10]]

            The second output:
            indices = [[0, 1],
                       [2, 3],
                       [0, 2]]

    Args:
        input(Variable): The input variable which can be a vector or Tensor with
            higher rank.
        k(int):  The number of top elements to look for along the last dimension
                 of input.
        name(str|None): A name for this layer(optional). If set None, the layer
                       will be named automatically.
                       Default: None

    Returns:
        Tuple[Variable]: A tuple with two elements. Each element is a Variable.
        The first one is k largest elements along each last
        dimensional slice. The second one is indices of values
        within the last dimension of input.

    Raises:
        ValueError: If k < 1 or k is not less than the last dimension of input

    Examples:
        .. code-block:: python

            top5_values, top5_indices = layers.topk(input, k=5)
    """
    helper = LayerHelper("top_k", **locals())
    values = helper.create_variable_for_type_inference(dtype=input.dtype)
    indices = helper.create_variable_for_type_inference(dtype="int64")
    helper.append_op(
        type="top_k",
        inputs={"X": [input]},
        outputs={"Out": [values],
                 "Indices": [indices]},
        attrs={"k": k})
    values.stop_gradient = True
    indices.stop_gradient = True
    return values, indices


def edit_distance(input, label, normalized=True, ignored_tokens=None):
    """
    EditDistance operator computes the edit distances between a batch of
    hypothesis strings and their references. Edit distance, also called
    Levenshtein distance, measures how dissimilar two strings are by counting
    the minimum number of operations to transform one string into anthor.
    Here the operations include insertion, deletion, and substitution.

    For example, given hypothesis string A = "kitten" and reference
    B = "sitting", the edit distance is 3 for A will be transformed into B
    at least after two substitutions and one insertion:

    "kitten" -> "sitten" -> "sittin" -> "sitting"

    The input is a LoDTensor consisting of all the hypothesis strings with
    the total number denoted by `batch_size`, and the separation is specified
    by the LoD information. And the `batch_size` reference strings are arranged
    in order in the same way in the input LoDTensor.

    The output contains the `batch_size` results and each stands for the edit
    distance for a pair of strings respectively. If Attr(normalized) is true,
    the edit distance will be divided by the length of reference string.

    Args:
        input(Variable): The indices for hypothesis strings.
        label(Variable): The indices for reference strings.
        normalized(bool, default True): Indicated whether to normalize the edit distance by
                          the length of reference string.
        ignored_tokens(list<int>, default None): Tokens that should be removed before
                                     calculating edit distance.
        name (str): The name of this layer. It is optional.

    Returns:
        Variable: sequence-to-sequence edit distance in shape [batch_size, 1].

    Examples:
        .. code-block:: python

            x = fluid.layers.data(name='x', shape=[8], dtype='float32')
            y = fluid.layers.data(name='y', shape=[7], dtype='float32')
            cost = fluid.layers.edit_distance(input=x,label=y)
    """
    helper = LayerHelper("edit_distance", **locals())

    # remove some tokens from input and labels
    if ignored_tokens is not None and len(ignored_tokens) > 0:
        erased_input = helper.create_variable_for_type_inference(dtype="int64")
        erased_label = helper.create_variable_for_type_inference(dtype="int64")

        helper.append_op(
            type="sequence_erase",
            inputs={"X": [input]},
            outputs={"Out": [erased_input]},
            attrs={"tokens": ignored_tokens})
        input = erased_input

        helper.append_op(
            type="sequence_erase",
            inputs={"X": [label]},
            outputs={"Out": [erased_label]},
            attrs={"tokens": ignored_tokens})
        label = erased_label

    # edit distance op
    edit_distance_out = helper.create_variable_for_type_inference(dtype="int64")
    sequence_num = helper.create_variable_for_type_inference(dtype="int64")
    helper.append_op(
        type="edit_distance",
        inputs={"Hyps": [input],
                "Refs": [label]},
        outputs={"Out": [edit_distance_out],
                 "SequenceNum": [sequence_num]},
        attrs={"normalized": normalized})

    return edit_distance_out, sequence_num


def ctc_greedy_decoder(input, blank, name=None):
    """
    This op is used to decode sequences by greedy policy by below steps:

    1. Get the indexes of max value for each row in input. a.k.a.
       numpy.argmax(input, axis=0).
    2. For each sequence in result of step1, merge repeated tokens between two
       blanks and delete all blanks.

    A simple example as below:

    .. code-block:: text

        Given:

        input.data = [[0.6, 0.1, 0.3, 0.1],
                      [0.3, 0.2, 0.4, 0.1],
                      [0.1, 0.5, 0.1, 0.3],
                      [0.5, 0.1, 0.3, 0.1],

                      [0.5, 0.1, 0.3, 0.1],
                      [0.2, 0.2, 0.2, 0.4],
                      [0.2, 0.2, 0.1, 0.5],
                      [0.5, 0.1, 0.3, 0.1]]

        input.lod = [[4, 4]]

        Then:

        output.data = [[2],
                       [1],
                       [3]]

        output.lod = [[2, 1]]

    Args:

        input(Variable): (LoDTensor<float>), the probabilities of
                         variable-length sequences, which is a 2-D Tensor with
                         LoD information. It's shape is [Lp, num_classes + 1],
                         where Lp is the sum of all input sequences' length and
                         num_classes is the true number of classes. (not
                         including the blank label).
        blank(int): the blank label index of Connectionist Temporal
                    Classification (CTC) loss, which is in thehalf-opened
                    interval [0, num_classes + 1).
        name (str): The name of this layer. It is optional.

    Returns:
        Variable: CTC greedy decode result. If all the sequences in result were
        empty, the result LoDTensor will be [-1] with LoD [[]] and dims [1, 1].

    Examples:
        .. code-block:: python

            x = fluid.layers.data(name='x', shape=[8], dtype='float32')

            cost = fluid.layers.ctc_greedy_decoder(input=x, blank=0)
    """
    helper = LayerHelper("ctc_greedy_decoder", **locals())
    _, topk_indices = topk(input, k=1)

    # ctc align op
    ctc_out = helper.create_variable_for_type_inference(dtype="int64")
    helper.append_op(
        type="ctc_align",
        inputs={"Input": [topk_indices]},
        outputs={"Output": [ctc_out]},
        attrs={"merge_repeated": True,
               "blank": blank})
    return ctc_out


def warpctc(input, label, blank=0, norm_by_times=False):
    """
    An operator integrating the open source Warp-CTC library
    (https://github.com/baidu-research/warp-ctc)
    to compute Connectionist Temporal Classification (CTC) loss.
    It can be aliased as softmax with CTC, since a native softmax activation is
    interated to the Warp-CTC library, to to normlize values for each row of the
    input tensor.

    Args:
       input (Variable): The unscaled probabilities of variable-length sequences,
         which is a 2-D Tensor with LoD information.
         It's shape is [Lp, num_classes + 1], where Lp is the sum of all input
         sequences' length and num_classes is the true number of classes.
         (not including the blank label).
       label (Variable): The ground truth of variable-length sequence,
         which is a 2-D Tensor with LoD information. It is of the shape [Lg, 1],
         where Lg is th sum of all labels' length.
       blank (int, default 0): The blank label index of Connectionist
         Temporal Classification (CTC) loss, which is in the
         half-opened interval [0, num_classes + 1).
       norm_by_times(bool, default false): Whether to normalize the gradients
         by the number of time-step, which is also the sequence's length.
         There is no need to normalize the gradients if warpctc layer was
         follewed by a mean_op.

    Returns:
        Variable: The Connectionist Temporal Classification (CTC) loss,
        which is a 2-D Tensor of the shape [batch_size, 1].

    Examples:

        .. code-block:: python

            label = fluid.layers.data(shape=[11, 8], dtype='float32', lod_level=1)
            predict = fluid.layers.data(shape=[11, 1], dtype='float32')
            cost = fluid.layers.warpctc(input=predict, label=label)

    """
    helper = LayerHelper('warpctc', **locals())
    loss_out = helper.create_variable_for_type_inference(dtype=input.dtype)
    grad_out = helper.create_variable_for_type_inference(dtype=input.dtype)
    helper.append_op(
        type='warpctc',
        inputs={'Logits': [input],
                'Label': [label]},
        outputs={'WarpCTCGrad': [grad_out],
                 'Loss': [loss_out]},
        attrs={'blank': blank,
               'norm_by_times': norm_by_times})
    return loss_out


def sequence_reshape(input, new_dim):
    """
    **Sequence Reshape Layer**

    This layer will rearrange the input sequences. The new dimension is set by
    user. Length of each sequence is computed according to original length,
    original dimension and new dimension. The following example will help to
    illustrate the function of this layer:

    .. code-block:: text

        x is a LoDTensor:
            x.lod  = [[0, 2, 6]]
            x.data = [[1,  2], [3,  4],
                      [5,  6], [7,  8],
                      [9, 10], [11, 12]]
            x.dims = [6, 2]

        set new_dim = 4

        then out is a LoDTensor:

            out.lod  = [[0, 1, 3]]

            out.data = [[1,  2,  3,  4],
                        [5,  6,  7,  8],
                        [9, 10, 11, 12]]
            out.dims = [3, 4]

    Currently, only 1-level LoDTensor is supported and please make sure
    (original length * original dimension) can be divided by new dimension with
    no remainder for each sequence.

    Args:

       input (Variable): A 2-D LoDTensor with shape being [N, M] where M for dimension.
       new_dim (int): New dimension that the input LoDTensor is reshaped to.

    Returns:

        Variable: Reshaped LoDTensor according to new dimension.

    Examples:
        .. code-block:: python

            x = fluid.layers.data(shape=[5, 20], dtype='float32', lod_level=1)
            x_reshaped = fluid.layers.sequence_reshape(input=x, new_dim=10)
    """
    helper = LayerHelper('sequence_reshape', **locals())
    out = helper.create_variable_for_type_inference(helper.input_dtype())
    helper.append_op(
        type='sequence_reshape',
        inputs={'X': [input]},
        outputs={'Out': [out]},
        attrs={'new_dim': new_dim})
    return out


# FIXME(wuyi): let docstring_checker.py understand @autodoc.
# For now, the comments in c++ use types like Tensor, but in python side
# the type is often "Variable", and arguments may vary.
@templatedoc(op_type="nce")
def nce(input,
        label,
        num_total_classes,
        sample_weight=None,
        param_attr=None,
        bias_attr=None,
        num_neg_samples=None,
        name=None):
    """
    ${comment}

    Args:
        input (Variable): input variable.
        label (Variable): label.
        num_total_classes (int):${num_total_classes_comment}
        sample_weight (Variable|None): A Variable of shape [batch_size, 1]
            storing a weight for each sample. The default weight for each
            sample is 1.0.
        param_attr (ParamAttr|None): The parameter attribute for learnable parameters/weights
             of nce. If it is set to None or one attribute of ParamAttr, nce
             will create ParamAttr as param_attr. If the Initializer of the param_attr
             is not set, the parameter is initialized with Xavier. Default: None.
        bias_attr (ParamAttr|bool|None): The parameter attribute for the bias of nce.
             If it is set to False, no bias will be added to the output units.
             If it is set to None or one attribute of ParamAttr, nce
             will create ParamAttr as bias_attr. If the Initializer of the bias_attr
             is not set, the bias is initialized zero. Default: None.
        num_neg_samples (int): ${num_neg_samples_comment}
        name (str|None): A name for this layer(optional). If set None, the layer
             will be named automatically. Default: None.

    Returns:
        Variable: The output nce loss.

    Examples:
        .. code-block:: python

            window_size = 5
            words = []
            for i in xrange(window_size):
                words.append(layers.data(
                    name='word_{0}'.format(i), shape=[1], dtype='int64'))

            dict_size = 10000
            label_word = int(window_size / 2) + 1

            embs = []
            for i in xrange(window_size):
                if i == label_word:
                    continue

                emb = layers.embedding(input=words[i], size=[dict_size, 32],
                                       param_attr='emb.w', is_sparse=True)
                embs.append(emb)

            embs = layers.concat(input=embs, axis=1)
            loss = layers.nce(input=embs, label=words[label_word],
                          num_total_classes=dict_size, param_attr='nce.w',
                          bias_attr='nce.b')
    """
    helper = LayerHelper('nce', **locals())
    assert isinstance(input, Variable)
    assert isinstance(label, Variable)

    dim = input.shape[1]
    num_true_class = label.shape[1]
    w = helper.create_parameter(
        attr=helper.param_attr,
        shape=[num_total_classes, dim],
        is_bias=False,
        dtype=input.dtype)
    inputs = {
        'Input': input,
        'Label': label,
        'Weight': w,
        'SampleWeight': sample_weight if sample_weight is not None else []
    }
    if helper.bias_attr:
        b = helper.create_parameter(
            attr=helper.bias_attr,
            shape=[num_total_classes, 1],
            is_bias=True,
            dtype=input.dtype)
        inputs['Bias'] = b
    cost = helper.create_variable_for_type_inference(dtype=input.dtype)
    sample_logits = helper.create_variable_for_type_inference(dtype=input.dtype)
    sample_labels = helper.create_variable_for_type_inference(dtype=label.dtype)

    if num_neg_samples is None:
        num_neg_samples = 10
    else:
        num_neg_samples = int(num_neg_samples)

    attrs = {
        'num_total_classes': int(num_total_classes),
        'num_neg_samples': num_neg_samples
    }

    helper.append_op(
        type='nce',
        inputs=inputs,
        outputs={
            'Cost': cost,
            'SampleLogits': sample_logits,
            'SampleLabels': sample_labels
        },
        attrs=attrs)
    return cost / (num_neg_samples + 1)


def hsigmoid(input,
             label,
             num_classes,
             param_attr=None,
             bias_attr=None,
             name=None):
    """
    The hierarchical sigmoid operator is used to accelerate the training
    process of language model. This operator organizes the classes into a
    complete binary tree, each leaf node represents a class(a word) and each
    internal node acts as a binary classifier. For each word there's a unique
    path from root to it's leaf node, hsigmoid calculate the cost for each
    internal node on the path, and sum them to get a total cost. hsigmoid can
    achive a acceleration from :math:`O(N)` to :math:`O(logN)`, where :math:`N`
    represents the size of word dict.

    Refer to `Hierarchical Probabilistic Neural Network Language Model
    <http://www.iro.umontreal.ca/~lisa/pointeurs/hierarchical-nnlm-aistats05.pdf>`_

    Args:
        input (Variable): The input tensor variable with shape
            :math:`[N \\times D]`, where :math:`N` is the size of mini-batch,
            and :math:`D` is the feature size.
        label (Variable): The tensor variable contains labels of training data.
            It's a tensor with shape is :math:`[N \\times 1]`.
        num_classes: (int), The number of classes, must not be less than 2.
        param_attr (ParamAttr|None): The parameter attribute for learnable parameters/weights
             of hsigmoid. If it is set to None or one attribute of ParamAttr, hsigmoid
             will create ParamAttr as param_attr. If the Initializer of the param_attr
             is not set, the parameter is initialized with Xavier. Default: None.
        bias_attr (ParamAttr|bool|None): The parameter attribute for the bias of hsigmoid.
             If it is set to False, no bias will be added to the output units.
             If it is set to None or one attribute of ParamAttr, hsigmoid
             will create ParamAttr as bias_attr. If the Initializer of the bias_attr
             is not set, the bias is initialized zero. Default: None.
        name (str|None): A name for this layer(optional). If set None, the layer
             will be named automatically. Default: None.

    Returns:
        Out: (Tensor) The cost of hierarchical sigmoid operator. the shape is [N, 1]

    Examples:

        .. code-block:: python

            x = fluid.layers.data(name='x', shape=[2], dtype='float32')
            y = fluid.layers.data(name='y', shape=[1], dtype='int64')
            out = fluid.layers.hsigmoid(input=x, label=y, num_classes=6)
    """

    helper = LayerHelper('hierarchical_sigmoid', **locals())
    dtype = helper.input_dtype()
    out = helper.create_variable_for_type_inference(dtype)
    pre_out = helper.create_variable_for_type_inference(dtype)
    dim = input.shape[1]
    if num_classes < 2:
        raise ValueError("num_classes must not be less than 2.")
    weights = helper.create_parameter(
        attr=helper.param_attr,
        shape=[num_classes - 1, dim],
        is_bias=False,
        dtype=input.dtype)
    inputs = {"X": input, "W": weights, "Label": label}
    if helper.bias_attr:
        bias = helper.create_parameter(
            attr=helper.bias_attr,
            shape=[1, num_classes - 1],
            is_bias=True,
            dtype=input.dtype)
        inputs['Bias'] = bias
    helper.append_op(
        type="hierarchical_sigmoid",
        inputs=inputs,
        outputs={"Out": out,
                 "PreOut": pre_out},
        attrs={"num_classes": num_classes})
    return out


def transpose(x, perm, name=None):
    """
    Permute the dimensions of `input` according to `perm`.

    The `i`-th dimension  of the returned tensor will correspond to the
    perm[i]-th dimension of `input`.

    Args:
        x (Variable): The input Tensor.
        perm (list): A permutation of the dimensions of `input`.
        name (str): The name of this layer. It is optional.

    Returns:
        Variable: A transposed Tensor.

    Examples:
        .. code-block:: python

            x = fluid.layers.data(name='x', shape=[5, 10, 15], dtype='float32')
            x_transposed = layers.transpose(x, perm=[1, 0, 2])
    """

    if len(perm) != len(x.shape):
        raise ValueError(
            "Input(perm) is the permutation of dimensions of Input(input). "
            "It's length shoud be equal to Input(input)'s rank.")
    for idx, dim in enumerate(perm):
        if dim >= len(x.shape):
            raise ValueError(
                "Each element in perm should be less than x's rank. "
                "%d-th element in perm is %d which accesses x's rank %d." %
                (idx, perm[idx], len(x.shape)))

    helper = LayerHelper('transpose', **locals())
    out = helper.create_variable_for_type_inference(x.dtype)
    x_shape = helper.create_variable_for_type_inference(x.dtype)
    helper.append_op(
        type='transpose2',
        inputs={'X': [x]},
        outputs={'Out': [out],
                 'XShape': [x_shape]},
        attrs={'axis': perm})
    return out


def im2sequence(input,
                filter_size=1,
                stride=1,
                padding=0,
                input_image_size=None,
                out_stride=1,
                name=None):
    """
    Extracts image patches from the input tensor to form a tensor of shape
    {input.batch_size * output_height * output_width, filter_size_H *
    filter_size_W * input.channels} which is similar with im2col.
    This op use filter / kernel to scan images and convert these images to
    sequences. After expanding, the number of time step are
    output_height * output_width for an image, in which output_height and
    output_width are calculated by below equation:

    .. math::

        output\_size = 1 + \
            (2 * padding + img\_size - block\_size + stride - 1) / stride

    And the dimension of each time step is block_y * block_x * input.channels.

    Args:
        input (Variable): The input should be a tensor in NCHW format.

        filter_size(int|tuple|None): The filter size. If filter_size is a tuple,
            it must contain two integers, (filter_size_H, filter_size_W).
            Otherwise, the filter will be a square.

        stride(int|tuple): The stride size. If stride is a tuple, it must
            contain two integers, (stride_H, stride_W). Otherwise, the
            stride_H = stride_W = stride. Default: stride = 1.

        padding(int|tuple): The padding size. If padding is a tuple, it can
            contain two integers like (padding_H, padding_W) which means
            padding_up = padding_down = padding_H and
            padding_left = padding_right = padding_W. Or it can use
            (padding_up, padding_left, padding_down, padding_right) to indicate
            paddings of four direction. Otherwise, a scalar padding means
            padding_up = padding_down = padding_left = padding_right = padding
            Default: padding = 0.

        input_image_size(Variable): the input contains image real size.It's dim
            is [batchsize, 2]. It is dispensable.It is just for batch inference.

        out_stride(int|tuple): The scaling of image through CNN. It is
            dispensable. It is valid only when input_image_size is not null.
            If out_stride is tuple,  it must contain two intergers,
            (out_stride_H, out_stride_W). Otherwise,
            the out_stride_H = out_stride_W = out_stride.

        name (int): The name of this layer. It is optional.

    Returns:
        output: The output is a LoDTensor with shape
        {input.batch_size * output_height * output_width,
        filter_size_H * filter_size_W * input.channels}.
        If we regard output as a matrix, each row of this matrix is
        a step of a sequence.

    Examples:

        .. code-block:: text

            Given:

            x = [[[[ 6.  2.  1.]
                   [ 8.  3.  5.]
                   [ 0.  2.  6.]]

                  [[ 2.  4.  4.]
                   [ 6.  3.  0.]
                   [ 6.  4.  7.]]]

                 [[[ 6.  7.  1.]
                   [ 5.  7.  9.]
                   [ 2.  4.  8.]]

                  [[ 1.  2.  1.]
                   [ 1.  3.  5.]
                   [ 9.  0.  8.]]]]

            x.dims = {2, 2, 3, 3}

            And:

            filter = [2, 2]
            stride = [1, 1]
            padding = [0, 0]

            Then:

            output.data = [[ 6.  2.  8.  3.  2.  4.  6.  3.]
                           [ 2.  1.  3.  5.  4.  4.  3.  0.]
                           [ 8.  3.  0.  2.  6.  3.  6.  4.]
                           [ 3.  5.  2.  6.  3.  0.  4.  7.]
                           [ 6.  7.  5.  7.  1.  2.  1.  3.]
                           [ 7.  1.  7.  9.  2.  1.  3.  5.]
                           [ 5.  7.  2.  4.  1.  3.  9.  0.]
                           [ 7.  9.  4.  8.  3.  5.  0.  8.]]

            output.dims = {8, 8}

            output.lod = [[4, 4]]

     Examples:

        .. code-block:: python

            output = fluid.layers.im2sequence(
                input=layer, stride=[1, 1], filter_size=[2, 2])

    """

    if isinstance(filter_size, int):
        filter_size = [filter_size, filter_size]
    if isinstance(stride, int):
        stride = [stride, stride]
    if isinstance(padding, int):
        padding = [padding, padding]
    if len(padding) == 2:
        padding.append(padding[0])
        padding.append(padding[1])
    inputs = {"X": input}
    attrs = {"kernels": filter_size, "strides": stride, "padding": padding}
    if input_image_size:
        if isinstance(out_stride, int):
            out_stride = [out_stride, out_stride]
        inputs["Y"] = input_image_size
        attrs["out_stride"] = out_stride
    helper = LayerHelper('im2sequence', **locals())
    out = helper.create_variable_for_type_inference(dtype=helper.input_dtype())
    helper.append_op(
        type='im2sequence', inputs=inputs, outputs={'Out': out}, attrs=attrs)
    return out


@templatedoc()
def row_conv(input, future_context_size, param_attr=None, act=None):
    """
    ${comment}

    Args:
        input (${x_type}): ${x_comment}.
        future_context_size (int): Future context size. Please note, the shape
            of convolution kernel is [future_context_size + 1, D].
        param_attr (ParamAttr): Attributes of parameters, including
            name, initializer etc.
        act (str): Non-linear activation to be applied to output variable.

    Returns:
        ${out_comment}.

    Examples:
        >>> import paddle.fluid as fluid
        >>> x = fluid.layers.data(name='x', shape=[16],
        >>>                        dtype='float32', lod_level=1)
        >>> out = fluid.layers.row_conv(input=x, future_context_size=2)
    """
    helper = LayerHelper('row_conv', **locals())
    dtype = helper.input_dtype()
    filter_shape = [future_context_size + 1, input.shape[1]]
    filter_param = helper.create_parameter(
        attr=helper.param_attr, shape=filter_shape, dtype=dtype)
    out = helper.create_variable_for_type_inference(dtype)
    helper.append_op(
        type='row_conv',
        inputs={'X': [input],
                'Filter': [filter_param]},
        outputs={'Out': [out]})
    return helper.append_activation(out)


@templatedoc()
def multiplex(inputs, index):
    """
    ${comment}

    >>> import paddle.fluid as fluid
    >>> x1 = fluid.layers.data(name='x1', shape=[4], dtype='float32')
    >>> x2 = fluid.layers.data(name='x2', shape=[4], dtype='float32')
    >>> index = fluid.layers.data(name='index', shape=[1], dtype='int32')
    >>> out = fluid.layers.multiplex(inputs=[x1, x2], index=index)

    Args:
       inputs (list): ${x_comment}.
       index (${ids_type}): ${ids_comment}.

    Returns:
        ${out_comment}.
    """
    helper = LayerHelper('multiplex', **locals())

    if not isinstance(inputs, list) and len(inputs) < 2:
        raise ValueError("inputs should be a list object and contains at least "
                         "2 elements.")

    out = helper.create_variable_for_type_inference(inputs[0].dtype)
    helper.append_op(
        type='multiplex',
        inputs={'X': inputs,
                'Ids': index},
        outputs={'Out': [out]})
    return out


def softmax_with_cross_entropy(logits,
                               label,
                               soft_label=False,
                               ignore_index=-100):
    """
    **Softmax With Cross Entropy Operator.**

    Cross entropy loss with softmax is used as the output layer extensively. This
    operator computes the softmax normalized values for each row of the input
    tensor, after which cross-entropy loss is computed. This provides a more
    numerically stable gradient.

    Because this operator performs a softmax on logits internally, it expects
    unscaled logits. This operator should not be used with the output of
    softmax operator since that would produce incorrect results.

    When the attribute soft_label is set false, this operators expects mutually
    exclusive hard labels, each sample in a batch is in exactly one class with a
    probability of 1.0. Each sample in the batch will have a single label.

    The equation is as follows:

    1) Hard label (one-hot label, so every sample has exactly one class)

    .. math::

        loss_j =  -\\text{logit}_{label_j} +
        \\log\\left(\\sum_{i=0}^{K}\\exp(\\text{logit}_i)\\right), j = 1,..., K

    2) Soft label (each sample can have a distribution over all classes)

    .. math::

        loss_j =  -\\sum_{i=0}^{K}\\text{label}_i
        \\left(\\text{logit}_i - \\log\\left(\\sum_{i=0}^{K}
        \\exp(\\text{logit}_i)\\right)\\right), j = 1,...,K

    Args:
        logits (Variable): The unscaled log probabilities, which is a 2-D tensor
            with shape [N x K]. N is the batch_size, and K is the class number.
        label (Variable): The ground truth which is a 2-D tensor. If soft_label
            is set to false, Label is a Tensor<int64> with shape [N x 1]. If
            soft_label is set to true, Label is a Tensor<float/double> with
        soft_label (bool): A flag to indicate whether to interpretate the given
            labels as soft labels. By default, `soft_label` is set to False.
        ignore_index (int): Specifies a target value that is ignored and does
                            not contribute to the input gradient. Only valid
                            if soft_label is set to False. Default: -100

    Returns:
        Variable: The cross entropy loss is a 2-D tensor with shape [N x 1].

    Examples:
        .. code-block:: python

            data = fluid.layers.data(name='data', shape=[128], dtype='float32')
            label = fluid.layers.data(name='label', shape=[1], dtype='int64')
            fc = fluid.layers.fc(input=data, size=100)
            out = fluid.layers.softmax_with_cross_entropy(
                logits=fc, label=label)
    """
    helper = LayerHelper('softmax_with_cross_entropy', **locals())
    softmax = helper.create_variable_for_type_inference(dtype=logits.dtype)
    loss = helper.create_variable_for_type_inference(dtype=logits.dtype)
    helper.append_op(
        type='softmax_with_cross_entropy',
        inputs={'Logits': logits,
                'Label': label},
        outputs={'Softmax': softmax,
                 'Loss': loss},
        attrs={'soft_label': soft_label,
               'ignore_index': ignore_index})
    return loss


def smooth_l1(x, y, inside_weight=None, outside_weight=None, sigma=None):
    """
    This layer computes the smooth L1 loss for Variable :attr:`x` and :attr:`y`.
    It takes the first dimension of :attr:`x` and :attr:`y` as batch size.
    For each instance, it computes the smooth L1 loss element by element first
    and then sums all the losses. So the shape of ouput Variable is
    [batch_size, 1].

    Args:
        x (Variable): A tensor with rank at least 2. The input value of smooth
            L1 loss op with shape [batch_size, dim1, ..., dimN].
        y (Variable): A tensor with rank at least 2. The target value of smooth
            L1 loss op with same shape as :attr:`x`.
        inside_weight (Variable|None):  A tensor with rank at least 2. This
            input is optional and should have same shape with :attr:`x`. If
            provided, the result of (:attr:`x` - :attr:`y`) will be multiplied
            by this tensor element by element.
        outside_weight (Variable|None): A tensor with rank at least 2. This
            input is optional and should have same shape with :attr:`x`. If
            provided, the out smooth L1 loss will be multiplied by this tensor
            element by element.
        sigma (float|None): Hyper parameter of smooth L1 loss layer. A float
           scalar with default value 1.0.

    Returns:
        Variable: The output smooth L1 loss with shape [batch_size, 1].

    Examples:
        .. code-block:: python

            data = fluid.layers.data(name='data', shape=[128], dtype='float32')
            label = fluid.layers.data(
                name='label', shape=[100], dtype='float32')
            fc = fluid.layers.fc(input=data, size=100)
            out = fluid.layers.smooth_l1(x=fc, y=label)
    """

    helper = LayerHelper('smooth_l1_loss', **locals())
    diff = helper.create_variable_for_type_inference(dtype=x.dtype)
    loss = helper.create_variable_for_type_inference(dtype=x.dtype)
    helper.append_op(
        type='smooth_l1_loss',
        inputs={
            'X': x,
            'Y': y,
            'InsideWeight': inside_weight,
            'OutsideWeight': outside_weight
        },
        outputs={'Diff': diff,
                 'Out': loss},
        attrs={'sigma': sigma})
    return loss


def one_hot(input, depth):
    """
    This layer creates the one-hot representations for input indices.

    Args:
        input(Variable): Input indices, last dimension must be 1.
        depth(scalar): An interger defining the depth of the one-hot dimension.

    Returns:
        Variable: The one-hot representations of input.

    Examples:
        .. code-block:: python

            label = layers.data(name="label", shape=[1], dtype="float32")
            one_hot_label = layers.one_hot(input=label, depth=10)
    """
    helper = LayerHelper("one_hot", **locals())
    one_hot_out = helper.create_variable_for_type_inference(dtype='float32')
    helper.append_op(
        type="one_hot",
        inputs={'X': input},
        attrs={'depth': depth},
        outputs={'Out': one_hot_out})
    return one_hot_out


def autoincreased_step_counter(counter_name=None, begin=1, step=1):
    """
    Create an auto-increase variable
    which will be automatically increased by 1 every mini-batch
    Return the run counter of the main program, default is started from 1.

    Args:
        counter_name(str): The counter name, default is '@STEP_COUNTER@'.
        begin(int): The first value of this counter.
        step(int): The increment step between each execution.

    Returns:
        Variable: The global run counter.

    Examples:
        .. code-block:: python

           global_step = fluid.layers.autoincreased_step_counter(
               counter_name='@LR_DECAY_COUNTER@', begin=begin, step=1)
    """
    helper = LayerHelper('global_step_counter')
    if counter_name is None:
        counter_name = '@STEP_COUNTER@'
    counter, is_new_var = helper.create_or_get_global_variable(
        name=counter_name, dtype='int64', shape=[1], persistable=True)
    if is_new_var:
        helper.set_variable_initializer(
            counter, initializer=Constant(
                value=begin - 1, force_cpu=True))
        helper.main_program.global_block()._prepend_op(
            type='increment',
            inputs={'X': [counter]},
            outputs={'Out': [counter]},
            attrs={'step': float(step)})
        counter.stop_gradient = True

    return counter


def reshape(x, shape, actual_shape=None, act=None, inplace=False, name=None):
    """
    Gives a new shape to the input Tensor without changing its data.

    The target shape can be given by :attr:`shape` or :attr:`actual_shape`.
    :attr:`shape` is a list of integer while :attr:`actual_shape` is a tensor
    variable. :attr:`actual_shape` has a higher priority than :attr:`shape`
    if it is provided, while :attr:`shape` still should be set correctly to
    gurantee shape inference in compile-time.

    Some tricks exist when specifying the target shape.

    1. -1 means the value of this dimension is inferred from the total element
    number of x and remaining dimensions. Thus one and only one dimension can
    be set -1.

    2. 0 means the actual dimension value is going to be copied from the
    corresponding dimension of x. The indice of 0s in shape can not exceed
    Rank(X).

    Here are some examples to explain it.

    1. Given a 3-D tensor x with a shape [2, 4, 6], and the target shape
    is [6, 8], the reshape operator will transform x into a 2-D tensor with
    shape [6, 8] and leaving x's data unchanged.

    2. Given a 3-D tensor x with a shape [2, 4, 6], and the target shape
    specified is [2, 3, -1, 2], the reshape operator will transform x into a
    4-D tensor with shape [2, 3, 4, 2] and leaving x's data unchanged. In this
    case, one dimension of the target shape is set to -1, the value of this
    dimension is inferred from the total element number of x and remaining
    dimensions.

    3. Given a 3-D tensor x with a shape [2, 4, 6], and the target shape
    is [-1, 0, 3, 2], the reshape operator will transform x into a 4-D tensor
    with shape [2, 4, 3, 2] and leaving x's data unchanged. In this case,
    besides -1, 0 means the actual dimension value is going to be copied from
    the corresponding dimension of x.

    Args:
        x(variable): The input tensor.
        shape(list): The new shape. At most one dimension of the new shape can
                     be -1.
        actual_shape(variable): An optional input. If provided, reshape
                                according to this given shape rather than
                                :attr:`shape` specifying shape. That is to
                                say :attr:`actual_shape` has a higher priority
                                than :attr:`shape`.
        act (str): The non-linear activation to be applied to the reshaped tensor
                   variable.
        inplace(bool): Must use :attr:`False` if :attr:`x` is used in multiple
                       operators. If this flag is set :attr:`True`, reuse input
                       :attr:`x` to reshape, which will change the shape of
                       tensor variable :attr:`x` and might cause errors when
                       :attr:`x` is used in multiple operators. If :attr:`False`,
                       preserve the shape :attr:`x` and create a new output tensor
                       variable whose data is copied from input x but reshaped.
        name (str): The name of this layer. It is optional.

    Returns:
        Variable: The reshaped tensor variable if :attr:`act` is None. It is a \
                  new tensor variable if :attr:`inplace` is :attr:`False`, \
                  otherwise it is :attr:`x`. If :attr:`act` is not None, return \
                  the activated tensor variable.

    Raises:
        TypeError: if actual_shape is neither Variable nor None.

    Examples:
        .. code-block:: python

            data = fluid.layers.data(
                name='data', shape=[2, 4, 6], dtype='float32')
            reshaped = fluid.layers.reshape(
                x=data, shape=[-1, 0, 3, 2], inplace=True)
    """

    if not (isinstance(shape, list) or isinstance(shape, tuple)):
        raise ValueError("Input shape must be a python list or tuple.")
    inputs = {"X": x}
    if isinstance(actual_shape, Variable):
        inputs["Shape"] = actual_shape
    elif actual_shape is not None:
        raise TypeError("actual_shape should either be Variable or None")

    # Validate the shape
    unk_dim_idx = -1
    for dim_idx, dim_size in enumerate(shape):
        if dim_size == -1:
            assert unk_dim_idx == -1, (
                "Only one dimension in shape can be unknown.")
            unk_dim_idx = dim_idx
        elif dim_size == 0:
            assert dim_idx < len(x.shape), (
                "The indice of 0s in shape can not exceed Rank(X).")
        else:
            assert dim_size > 0, (
                "Each dimension size given in shape must not be negtive "
                "except one unknown dimension.")

    helper = LayerHelper("reshape2", **locals())
    out = x if inplace else helper.create_variable_for_type_inference(
        dtype=x.dtype)
    x_shape = helper.create_variable_for_type_inference(dtype=x.dtype)
    helper.append_op(
        type="reshape2",
        inputs=inputs,
        attrs={"shape": shape},
        outputs={"Out": out,
                 "XShape": x_shape})

    return helper.append_activation(out)


def squeeze(input, axes, name=None):
    """
    Remove single-dimensional entries from the shape of a tensor. Takes a
    parameter axes with a list of axes to squeeze. If axes is not provided, all
    the single dimensions will be removed from the shape. If an axis is
    selected with shape entry not equal to one, an error is raised.

    Examples:
    Case 1:
      Given
        X.shape = (1, 3, 1, 5)
      and
        axes = [0]
      we get:
        Out.shape = (3, 1, 5)
      Case 2:
        Given
          X.shape = (1, 3, 1, 5)
        and
          axes = []
        we get:
          Out.shape = (3, 5)

    Args:
        input (Variable): The input variable to be squeezed.
        axes (list): List of integers, indicating the dimensions to be squeezed.
        name (str|None): Name for this layer.

    Returns:
        Variable: Output squeezed variable.

    Examples:
        .. code-block:: python

            x = layers.data(name='x', shape=[5, 1, 10])
            y = layers.sequeeze(input=x, axes=[1])
    """
    helper = LayerHelper("squeeze", **locals())
    out = helper.create_variable_for_type_inference(dtype=input.dtype)
    x_shape = helper.create_variable_for_type_inference(dtype=input.dtype)
    helper.append_op(
        type="squeeze2",
        inputs={"X": input},
        attrs={"axes": axes},
        outputs={"Out": out,
                 "XShape": x_shape})

    return out


def unsqueeze(input, axes, name=None):
    """
    Insert single-dimensional entries to the shape of a tensor. Takes one
    required argument axes, a list of dimensions that will be inserted.
    Dimension indices in axes are as seen in the output tensor.

    For example:
      Given a tensor such that tensor with shape [3, 4, 5],
      then Unsqueezed tensor with axes=[0, 4] has shape [1, 3, 4, 5, 1].

    Args:
        input (Variable): The input variable to be unsqueezed.
        axes (list): List of integers, indicating the dimensions to be inserted.
        name (str|None): Name for this layer.

    Returns:
        Variable: Output unsqueezed variable.

    Examples:
        .. code-block:: python

            x = layers.data(name='x', shape=[5, 10])
            y = layers.unsequeeze(input=x, axes=[1])
    """
    helper = LayerHelper("unsqueeze", **locals())
    out = helper.create_variable_for_type_inference(dtype=input.dtype)
    x_shape = helper.create_variable_for_type_inference(dtype=input.dtype)
    helper.append_op(
        type="unsqueeze2",
        inputs={"X": input},
        attrs={"axes": axes},
        outputs={"Out": out,
                 "XShape": x_shape})

    return out


def lod_reset(x, y=None, target_lod=None):
    """
    Set LoD of :attr:`x` to a new one specified by :attr:`y` or
    :attr:`target_lod`. When :attr:`y` provided, :attr:`y.lod` would be
    considered as target LoD first, otherwise :attr:`y.data` would be
    considered as target LoD. If :attr:`y` is not provided, target LoD should
    be specified by :attr:`target_lod`. If target LoD is specified by
    :attr:`Y.data` or :attr:`target_lod`, only one level LoD is supported.

    .. code-block:: text

        * Example 1:

            Given a 1-level LoDTensor x:
                x.lod =  [[ 2,           3,                   1 ]]
                x.data = [[1.0], [2.0], [3.0], [4.0], [5.0], [6.0]]
                x.dims = [6, 1]

            target_lod: [4, 2]

            then we get a 1-level LoDTensor:
                out.lod =  [[4,                          2]]
                out.data = [[1.0], [2.0], [3.0], [4.0], [5.0], [6.0]]
                out.dims = [6, 1]

        * Example 2:

            Given a 1-level LoDTensor x:
                x.lod =  [[2,            3,                   1]]
                x.data = [[1.0], [2.0], [3.0], [4.0], [5.0], [6.0]]
                x.dims = [6, 1]

            y is a Tensor:
                y.data = [[2, 4]]
                y.dims = [1, 3]

            then we get a 1-level LoDTensor:
                out.lod =  [[2,            4]]
                out.data = [[1.0], [2.0], [3.0], [4.0], [5.0], [6.0]]
                out.dims = [6, 1]

        * Example 3:

            Given a 1-level LoDTensor x:
                x.lod =  [[2,            3,                   1]]
                x.data = [[1.0], [2.0], [3.0], [4.0], [5.0], [6.0]]
                x.dims = [6, 1]

            y is a 2-level LoDTensor:
                y.lod =  [[2, 2], [2, 2, 1, 1]]
                y.data = [[1.1], [2.1], [3.1], [4.1], [5.1], [6.1]]
                y.dims = [6, 1]

            then we get a 2-level LoDTensor:
                out.lod =  [[2, 2], [2, 2, 1, 1]]
                out.data = [[1.0], [2.0], [3.0], [4.0], [5.0], [6.0]]
                out.dims = [6, 1]

    Args:
        x (Variable): Input variable which could be a Tensor or LodTensor.
        y (Variable|None): If provided, output's LoD would be derived
                           from :attr:`y`.
        target_lod (list|tuple|None): One level LoD which should be considered
                                      as target LoD when :attr:`y` not provided.

    Returns:
        Variable: Output variable with LoD specified by this layer.

    Raises:
        ValueError: If :attr:`y` and :attr:`target_lod` are both None.

    Examples:
        .. code-block:: python

            x = layers.data(name='x', shape=[10])
            y = layers.data(name='y', shape=[10, 20], lod_level=2)
            out = layers.lod_reset(x=x, y=y)
    """
    helper = LayerHelper("lod_reset", **locals())
    out = helper.create_variable_for_type_inference(dtype=x.dtype)
    if y is not None:
        helper.append_op(
            type="lod_reset", inputs={'X': x,
                                      'Y': y}, outputs={'Out': out})
    elif target_lod is not None:
        helper.append_op(
            type="lod_reset",
            inputs={'X': x},
            attrs={'target_lod': target_lod},
            outputs={'Out': out})
    else:
        raise ValueError("y and target_lod should not be both None.")

    return out


def lrn(input, n=5, k=1.0, alpha=1e-4, beta=0.75, name=None):
    """
    Local Response Normalization Layer. This layer performs a type of
    "lateral inhibition" by normalizing over local input regions.

    The formula is as follows:

    .. math::

      Output(i, x, y) = Input(i, x, y) / \\left(k + \\alpha \\sum\\limits^{\\min(C, c + n/2)}_{j = \\max(0, c - n/2)}(Input(j, x, y))^2\\right)^{\\beta}

    In the above equation:

    * :math:`n`: The number of channels to sum over.
    * :math:`k`: The offset (avoid being divided by 0).
    * :math:`alpha`: The scaling parameter.
    * :math:`beta`: The exponent parameter.

    Refer to `ImageNet Classification with Deep Convolutional Neural Networks
    <https://papers.nips.cc/paper/4824-imagenet-classification-with-deep-convolutional-neural-networks.pdf>`_

    Args:
        input (Variable): The input tensor of this layer, and the dimension of input tensor must be 4.
        n (int, default 5): The number of channels to sum over.
        k (float, default 1.0): An offset (usually positive to avoid dividing by 0).
        alpha (float, default 1e-4): The scaling parameter.
        beta (float, default 0.75): The exponent.
        name (str, default None): A name for this operation.

    Raises:
        ValueError: If rank of the input tensor is not 4.

    Returns:
        A tensor variable storing the transformation result.

    Examples:
        .. code-block:: python

          data = fluid.layers.data(
              name="data", shape=[3, 112, 112], dtype="float32")
          lrn = fluid.layers.lrn(input=data)
    """
    helper = LayerHelper('lrn', **locals())
    dtype = helper.input_dtype()
    input_shape = input.shape
    dims = len(input_shape)

    if dims != 4:
        raise ValueError(
            "dims of input must be 4(not %d), and it's order must be NCHW" %
            (dims))

    mid_out = helper.create_variable_for_type_inference(
        dtype=dtype, stop_gradient=True)
    lrn_out = helper.create_variable_for_type_inference(dtype)
    helper.append_op(
        type="lrn",
        inputs={"X": input},
        outputs={
            "Out": lrn_out,
            "MidOut": mid_out,
        },
        attrs={"n": n,
               "k": k,
               "alpha": alpha,
               "beta": beta})

    return lrn_out


def pad(x, paddings, pad_value=0., name=None):
    """
    Pads a tensor with a constant value given by :attr:`pad_value`, and the
    padded width is specified by :attr:`paddings`.

    Specifically, the number of values padded before the contents of :attr:`x`
    in dimension :attr:`i` is indicated by :attr:`paddings[i]`, and the number
    of values padded after the contents of :attr:`x` in dimension :attr:`i` is
    indicated by :attr:`paddings[i+1]`.

    See below for an example.

    .. code-block:: text

        Given:
            x = [[1, 2], [3, 4]]

            paddings = [0, 1, 1, 2]

            pad_value = 0

        Return:

            out = [[0, 1, 2, 0, 0]
                   [0, 3, 4, 0, 0]
                   [0, 0, 0, 0, 0]]

    Args:
        x (Variable): The input tensor variable.
        paddings (list): A list of integers. Its elements specify the padded
                         width before and after for each dimension in turn.
                         The length of :attr:paddings must be
                         :math:`rank(x) \\times 2`.
        pad_value (float): The constant value used to pad.
        name(str|None): A name for this layer(optional). If set None, the layer
                        will be named automatically.

    Returns:
        Variable: The padded tensor variable.

    Examples:
        .. code-block:: python

            # x is a rank 2 tensor variable.
            out = fluid.layers.pad(
                x=x, paddings=[0, 1, 1, 2], pad_value=0.)
    """
    helper = LayerHelper('pad', input=x, **locals())
    dtype = helper.input_dtype()
    out = helper.create_variable_for_type_inference(dtype)
    helper.append_op(
        type='pad',
        inputs={'X': x},
        outputs={'Out': out},
        attrs={'paddings': paddings,
               'pad_value': float(pad_value)})
    return out


def pad_constant_like(x, y, pad_value=0., name=None):
    """
    Pad input(Y) with :attr:`pad_value`, the number of values padded to
    the edges of each axis is specified by the difference of the shape
    of X and Y. ((0, shape_x_0 - shape_y_0), ... (0, shape_x_n - shape_y_n))
    unique pad widths for each axis. The input should be a k-D
    tensor(k > 0 and k < 7).

    See below for an example.

    .. code-block:: text

        Given:
            X = [[[[ 0,  1,  2],
                   [ 3,  4,  5]],
                  [[ 6,  7,  8],
                   [ 9, 10, 11]],
                  [[12, 13, 14],
                   [15, 16, 17]]],
                 [[[18, 19, 20],
                   [21, 22, 23]],
                  [[24, 25, 26],
                   [27, 28, 29]],
                  [[30, 31, 32],
                   [33, 34, 35]]]]
            X.shape = (2, 3, 2, 3)

            Y = [[[[35, 36, 37]],
                  [[38, 39, 40]],
                  [[41, 42, 43]]]]
            Y.shape = (1, 3, 1, 3)

    And
        pad_value = -1,

    Return:
        Out = [[[[35, 36, 37],
                  [-1, -1, -1]],
                [[38, 39, 40],
                  [-1, -1, -1]],
                 [[41, 42, 43],
                  [-1, -1, -1]]],
                [[[-1, -1, -1],
                  [-1, -1, -1]],
                 [[-1, -1, -1],
                  [-1, -1, -1]],
                 [[-1, -1, -1],
                  [-1, -1, -1]]]]
        Out.shape = (2, 3, 2, 3)

    Args:
        x (Variable): The input tensor variable.
        y (Variable): The input tensor variable.
        pad_value (float): The constant value used to pad.
        name(str|None): A name for this layer(optional). If set None, the layer
                        will be named automatically.

    Returns:
        Variable: The padded tensor variable.

    Examples:
        .. code-block:: python

            # x is a rank 4 tensor variable, x.shape = (2, 3, 2, 3)
            # y is a rank 4 tensor variable, y.shape = (1, 3, 1, 3)
            out = fluid.layers.pad_constant_like(x=x, y=y, pad_value=0.)
            # out is a rank 4 tensor variable, and out.shape = [2, 3 ,2 , 3]
    """
    helper = LayerHelper('pad_constant_like', input=x, **locals())
    dtype = helper.input_dtype()
    out = helper.create_variable_for_type_inference(dtype)
    helper.append_op(
        type='pad_constant_like',
        inputs={'X': x,
                'Y': y},
        outputs={'Out': out},
        attrs={'pad_value': float(pad_value)})
    return out


def label_smooth(label,
                 prior_dist=None,
                 epsilon=0.1,
                 dtype="float32",
                 name=None):
    """
    Label smoothing is a mechanism to regularize the classifier layer and is
    called label-smoothing regularization (LSR).

    Label smoothing is proposed to encourage the model to be less confident,
    since optimizing the log-likelihood of the correct label directly may
    cause overfitting and reduce the ability of the model to adapt. Label
    smoothing replaces the ground-truth label :math:`y` with the weighted sum
    of itself and some fixed distribution :math:`\mu`. For class :math:`k`,
    i.e.

    .. math::

        \\tilde{y_k} = (1 - \epsilon) * y_k + \epsilon * \mu_k,

    where :math:`1 - \epsilon` and :math:`\epsilon` are the weights
    respectively, and :math:`\\tilde{y}_k` is the smoothed label. Usually
    uniform distribution is used for :math:`\mu`.

    See more details about label smoothing in https://arxiv.org/abs/1512.00567.

    Args:
        label(Variable): The input variable containing the label data. The
                          label data should use one-hot representation.
        prior_dist(Variable): The prior distribution to be used to smooth
                              labels. If not provided, an uniform distribution
                              is used. The shape of :attr:`prior_dist` should
                              be :math:`(1, class\_num)`.
        epsilon(float): The weight used to mix up the original ground-truth
                        distribution and the fixed distribution.
        dtype(np.dtype|core.VarDesc.VarType|str): The type of data : float32,
                                                  float_64, int etc.
        name(str|None): A name for this layer(optional). If set None, the layer
                        will be named automatically.

    Returns:
        Variable: The tensor variable containing the smoothed labels.

    Examples:
        .. code-block:: python

            label = layers.data(name="label", shape=[1], dtype="float32")
            one_hot_label = layers.one_hot(input=label, depth=10)
            smooth_label = layers.label_smooth(
                label=one_hot_label, epsilon=0.1, dtype="float32")
    """
    if epsilon > 1. or epsilon < 0.:
        raise ValueError("The value of epsilon must be between 0 and 1.")
    helper = LayerHelper("label_smooth", **locals())
    label.stop_gradient = True
    smooth_label = helper.create_variable_for_type_inference(dtype)
    helper.append_op(
        type="label_smooth",
        inputs={"X": label,
                "PriorDist": prior_dist} if prior_dist else {"X": label},
        outputs={"Out": smooth_label},
        attrs={"epsilon": float(epsilon)})
    return smooth_label


@templatedoc()
def roi_pool(input, rois, pooled_height=1, pooled_width=1, spatial_scale=1.0):
    """
    ${comment}

    Args:
        input (Variable): ${x_comment}
        rois (Variable): ROIs (Regions of Interest) to pool over.
        pooled_height (integer): ${pooled_height_comment} Default: 1
        pooled_width (integer): ${pooled_width_comment} Default: 1
        spatial_scale (float): ${spatial_scale_comment} Default: 1.0

    Returns:
        Variable: ${out_comment}.

    Examples:
        .. code-block:: python

            pool_out = fluid.layers.roi_pool(input=x, rois=rois, 7, 7, 1.0)
    """
    helper = LayerHelper('roi_pool', **locals())
    dtype = helper.input_dtype()
    pool_out = helper.create_variable_for_type_inference(dtype)
    argmaxes = helper.create_variable_for_type_inference(dtype='int32')
    helper.append_op(
        type="roi_pool",
        inputs={"X": input,
                "ROIs": rois},
        outputs={"Out": pool_out,
                 "Argmax": argmaxes},
        attrs={
            "pooled_height": pooled_height,
            "pooled_width": pooled_width,
            "spatial_scale": spatial_scale
        })
    return pool_out


@templatedoc()
def roi_align(input,
              rois,
              pooled_height=1,
              pooled_width=1,
              spatial_scale=1.0,
              sampling_ratio=-1,
              name=None):
    """
    ${comment}

    Args:
        input (Variable): ${x_comment}
        rois (Variable): ROIs (Regions of Interest) to pool over.
        pooled_height (integer): ${pooled_height_comment} Default: 1
        pooled_width (integer): ${pooled_width_comment} Default: 1
        spatial_scale (float): ${spatial_scale_comment} Default: 1.0
        sampling_ratio(intger): ${sampling_ratio_comment} Default: -1

    Returns:
        Variable: ${out_comment}.
    Examples:
        .. code-block:: python

            align_out = fluid.layers.roi_align(input=x,
                                               rois=rois,
                                               pooled_height=7,
                                               pooled_width=7,
                                               spatial_scale=0.5,
                                               sampling_ratio=-1)
    """
    helper = LayerHelper('roi_align', **locals())
    dtype = helper.input_dtype()
    align_out = helper.create_variable_for_type_inference(dtype)
    helper.append_op(
        type="roi_align",
        inputs={"X": input,
                "ROIs": rois},
        outputs={"Out": align_out},
        attrs={
            "pooled_height": pooled_height,
            "pooled_width": pooled_width,
            "spatial_scale": spatial_scale,
            "sampling_ratio": sampling_ratio
        })
    return align_out


def dice_loss(input, label, epsilon=0.00001):
    """
    Dice loss for comparing the similarity of two batch of data,
    usually is used for binary image segmentation i.e. labels are binary.
    The dice loss can be defined as below equation:

    .. math::

        dice\_loss &= 1 - \\frac{2 * intersection\_area}{total\_area} \\\\
                  &= \\frac{(total\_area - intersection\_area) - intersection\_area}{total\_area} \\\\
                  &= \\frac{(union\_area - intersection\_area)}{total\_area}


    Args:
        input (Variable): The predictions with rank>=2. The first dimension is batch size,
                          and the last dimension is class number.
        label (Variable): The groud truth with the same rank with input. The first dimension
                          is batch size, and the last dimension is 1.
        epsilon (float): The epsilon will be added to the numerator and denominator.
                         If both input and label are empty, it makes sure dice is 1.
                         Default: 0.00001

    Returns:
        dice_loss (Variable): The dice loss with shape [1].

    Examples:
        .. code-block:: python

            predictions = fluid.layers.softmax(x)
            loss = fluid.layers.dice_loss(input=predictions, label=label, 2)
    """
    label = one_hot(label, depth=input.shape[-1])
    reduce_dim = list(range(1, len(input.shape)))
    inse = reduce_sum(input * label, dim=reduce_dim)
    dice_denominator = reduce_sum(
        input, dim=reduce_dim) + reduce_sum(
            label, dim=reduce_dim)
    dice_score = 1 - inse * 2 / (dice_denominator + epsilon)
    return reduce_mean(dice_score)


def image_resize(input,
                 out_shape=None,
                 scale=None,
                 name=None,
                 resample='BILINEAR'):
    """
    **Resize a Batch of Images**

    The input must be a tensor of the shape (num_batches, channels, in_h, in_w),
    and the resizing only applies on the last two dimensions(hight and width).

    Supporting resample methods:

        'BILINEAR' : Bilinear interpolation

    Args:
        input (Variable): The input tensor of image resize layer,
                          This is a 4-D tensor of the shape
                          (num_batches, channels, in_h, in_w).
        out_shape(list|tuple|Variable|None): Output shape of image resize
                                    layer, the shape is (out_h, out_w).
                                    Default: None
        scale(float|None): The multiplier for the input height or width.
                         At least one of out_shape or scale must be set.
                         And out_shape has a higher priority than scale.
                         Default: None
        name(str|None): A name for this layer(optional). If set None, the layer
                        will be named automatically.
        resample(str): The resample method. It can only be 'BILINEAR' currently.
                       Default: 'BILINEAR'

    Returns:
        Variable: The output is a 4-D tensor of the shape
        (num_batches, channls, out_h, out_w).

    Examples:
        .. code-block:: python

            out = fluid.layers.image_resize(input, out_shape=[12, 12])
    """
    resample_methods = {'BILINEAR': 'bilinear_interp'}
    if resample not in resample_methods:
        raise ValueError(
            "The 'resample' of image_resize can only be 'BILINEAR' currently.")
    if out_shape is None and scale is None:
        raise ValueError("One of out_shape and scale must not be None")
    helper = LayerHelper('bilinear_interp', **locals())
    dtype = helper.input_dtype()

    def _is_list_or_turple_(data):
        return (isinstance(data, list) or isinstance(data, tuple))

    out_h = 0
    out_w = 0
    inputs = {"X": input}
    if out_shape is not None:
        if not (_is_list_or_turple_(out_shape) and
                len(out_shape) == 2) and not isinstance(out_shape, Variable):
            raise ValueError('out_shape should be a list or tuple or variable')
        if _is_list_or_turple_(out_shape):
            out_shape = list(map(int, out_shape))
            out_h = out_shape[0]
            out_w = out_shape[1]
        else:
            inputs['OutSize'] = out_shape
    else:
        out_h = int(input.shape[2] * scale)
        out_w = int(input.shape[3] * scale)

    out = helper.create_variable_for_type_inference(dtype)
    helper.append_op(
        type=resample_methods[resample],
        inputs=inputs,
        outputs={"Out": out},
        attrs={"out_h": out_h,
               "out_w": out_w})
    return out


@templatedoc(op_type="bilinear_interp")
def resize_bilinear(input, out_shape=None, scale=None, name=None):
    """
    ${comment}

    Args:
        input(${x_type}): ${x_comment}.

        out_shape(${out_size_type}): ${out_size_comment}.

        scale(float|None): The multiplier for the input height or width. At
             least one of out_shape or scale must be set. And out_shape has
             a higher priority than scale. Default: None.

        name(str|None): The output variable name.

    Returns:
        ${out_comment}.
    """

    return image_resize(input, out_shape, scale, name, 'BILINEAR')


def image_resize_short(input, out_short_len, resample='BILINEAR'):
    """
    Resize a batch of images. The short edge of input images will be
    resized to the given 'out_short_len'. The long edge of input images
    will be resized proportionately to make images' length-width ratio
    constant.

    Args:
        input (Variable): The input tensor of image resize layer,
                          This is a 4-D tensor of the shape
                          (num_batches, channels, in_h, in_w).
        out_short_len(int): The length of output images' short edge.
        resample (str): resample method, default: BILINEAR.

    Returns:
        Variable: The output is a 4-D tensor of the shape
        (num_batches, channls, out_h, out_w).
    """
    in_shape = input.shape
    if len(in_shape) != 4:
        raise ValueError(
            "The rank of input must be 4 (num_batches, channels, in_h, in_w).")
    hw = in_shape[2:4]
    short_idx = hw.index(min(hw))
    long_idx = 1 - short_idx
    out_shape = list(hw)
    out_shape[short_idx] = out_short_len
    out_shape[long_idx] = int(
        float(out_shape[long_idx]) * (float(out_short_len) / float(hw[
            short_idx])) + 0.5)
    return image_resize(input=input, out_shape=out_shape, resample=resample)


def gather(input, index):
    """
    **Gather Layer**

    Output is obtained by gathering entries of the outer-most dimension
    of X indexed by `index` and concatenate them together.

    .. math::

        Out = X[Index]


    .. code-block:: text


                Given:

                X = [[1, 2],
                     [3, 4],
                     [5, 6]]

                Index = [1, 2]

                Then:

                Out = [[3, 4],
                       [5, 6]]

    Args:
        input (Variable): The source input with rank>=1.
        index (Variable): The index input with rank=1.

    Returns:
        output (Variable): The output is a tensor with the same rank as input.

    Examples:

        .. code-block:: python

            output = fluid.layers.gather(x, index)
    """
    helper = LayerHelper('gather', **locals())
    dtype = helper.input_dtype()
    out = helper.create_variable_for_type_inference(dtype)
    helper.append_op(
        type="gather",
        inputs={"X": input,
                "Index": index},
        outputs={"Out": out})
    return out


def scatter(input, index, updates, name=None):
    """
    **Scatter Layer**

    Output is obtained by updating the input on selected indices on the first
    axis.

    .. math::

        Out = X
        Out[Ids] = Updates

    Args:
        input (Variable): The source input with rank>=1.
        index (Variable): The index input with rank=1. Its dtype should be
                          int32 or int64 as it is used as indexes.
        updates (Variable): The updated value of scatter op.
        name (str|None): The output variable name. Default None.

    Returns:
        output (Variable): The output is a tensor with the same shape as input.

    Examples:

        .. code-block:: python

            output = fluid.layers.scatter(input, index, updates)

    """
    helper = LayerHelper('scatter', **locals())
    dtype = helper.input_dtype()
    out = helper.create_variable_for_type_inference(dtype)
    helper.append_op(
        type="scatter",
        inputs={"X": input,
                "Ids": index,
                "Updates": updates},
        outputs={"Out": out})
    return out


def sequence_scatter(input, index, updates, name=None):
    """
    **Sequence Scatter Layer**

    This operator scatters the Updates tensor to the input X. It uses the LoD
    information of Ids to select the rows to update, and use the values in Ids as
    the columns to update in each row of X.

    Here is an example:
    Given the following input:
    .. code-block:: text
        input.data = [[1.0, 1.0, 1.0, 1.0, 1.0, 1.0],
                      [1.0, 1.0, 1.0, 1.0, 1.0, 1.0],
                      [1.0, 1.0, 1.0, 1.0, 1.0, 1.0]]
        input.dims = [3, 6]

        index.data = [[0], [1], [2], [5], [4], [3], [2], [1], [3], [2], [5], [4]]
        index.lod =  [[0,        3,                       8,                 12]]

        updates.data = [[0.3], [0.3], [0.4], [0.1], [0.2], [0.3], [0.4], [0.0], [0.2], [0.3], [0.1], [0.4]]
        updates.lod =  [[  0,            3,                                 8,                         12]]

    Then we have the output:
    .. code-block:: text
        out.data = [[1.3, 1.3, 1.4, 1.0, 1.0, 1.0],
                    [1.0, 1.0, 1.4, 1.3, 1.2, 1.1],
                    [1.0, 1.0, 1.3, 1.2, 1.4, 1.1]]
        out.dims = X.dims = [3, 6]

    Args:
        input (Variable): The source input with rank>=1.
        index (Variable): A LoD Tensor. The index input of sequence scatter op
            where input will be  updated. The index input with rank=1. Its dtype
            should be int32 or int64 as it is used as indexes.
        updates (Variable): A LoD Tensor. The values to scatter to the input
            tensor X, must be a LoDTensor with the same LoD information as index.
        name (str|None): The output variable name. Default None.

    Returns:
        output (Variable): The output is a tensor with the same shape as input.

    Examples:

        .. code-block:: python

            output = fluid.layers.sequence_scatter(input, index, updates)

    """
    helper = LayerHelper('sequence_scatter', **locals())
    dtype = helper.input_dtype()
    out = helper.create_variable_for_type_inference(dtype)
    helper.append_op(
        type="sequence_scatter",
        inputs={"X": input,
                "Ids": index,
                "Updates": updates},
        outputs={"Out": out})
    return out


@templatedoc()
def random_crop(x, shape, seed=None):
    """
    ${comment}

    Args:
        x(${x_type}): ${x_comment}
        shape(${shape_type}): ${shape_comment}
        seed(int|${seed_type}|None): ${seed_comment} By default, the seed will
            get from `random.randint(-65536, 65535)`.

    Returns:
        ${out_comment}

    Examples:
        >>> img = fluid.layers.data("img", [3, 256, 256])
        >>> cropped_img = fluid.layers.random_crop(img, shape=[3, 224, 224])
    """
    helper = LayerHelper("random_crop", **locals())
    dtype = x.dtype
    out = helper.create_variable_for_type_inference(dtype)
    if seed is None:
        seed = np.random.randint(-65536, 65536)
    op_attrs = {"shape": shape}
    if isinstance(seed, int):
        op_attrs["startup_seed"] = seed
        seed = helper.create_variable(
            name=unique_name.generate("random_crop_seed"),
            dtype="int64",
            persistable=True)
    elif not isinstance(seed, Variable):
        raise ValueError("'seed' must be a Variable or an int.")
    helper.append_op(
        type="random_crop",
        inputs={"X": x,
                "Seed": seed},
        outputs={"Out": out,
                 "SeedOut": seed},
        attrs=op_attrs)
    return out


def log(x, name=None):
    """
    Calculates the natural log of the given input tensor, element-wise.

    .. math::

        Out = \\ln(x)

    Args:
        x (Variable): Input tensor.
        name (str|None, default None): A name for this layer If set None,
            the layer will be named automatically.

    Returns:
        Variable: The natural log of the input tensor computed element-wise.

    Examples:

        .. code-block:: python

            output = fluid.layers.log(x)
    """
    helper = LayerHelper('log', **locals())
    dtype = helper.input_dtype(input_param_name='x')
    out = helper.create_variable_for_type_inference(dtype)
    helper.append_op(type="log", inputs={"X": x}, outputs={"Out": out})
    return out


def relu(x, name=None):
    """
    Relu takes one input data (Tensor) and produces one output data (Tensor)
    where the rectified linear function, y = max(0, x), is applied to
    the tensor elementwise.

    .. math::

        Out = \\max(0, x)

    Args:
        x (Variable): The input tensor.
        name (str|None, default None): A name for this layer If set None,
            the layer will be named automatically.

    Returns:
        Variable: The output tensor with the same shape as input.

    Examples:

        .. code-block:: python

            output = fluid.layers.relu(x)
    """
    helper = LayerHelper('relu', **locals())
    dtype = helper.input_dtype(input_param_name='x')
    out = helper.create_variable_for_type_inference(dtype)
    helper.append_op(type="relu", inputs={"X": x}, outputs={"Out": out})
    return out


def mean_iou(input, label, num_classes):
    """
    Mean Intersection-Over-Union is a common evaluation metric for
    semantic image segmentation, which first computes the IOU for each
    semantic class and then computes the average over classes.
    IOU is defined as follows:

    .. math::

        IOU = \\frac{true\_positiv}{(true\_positive + false\_positive + false\_negative)}.

    The predictions are accumulated in a confusion matrix and mean-IOU
    is then calculated from it.


    Args:
        input (Variable): A Tensor of prediction results for semantic labels with type int32 or int64.
        label (Variable): A Tensor of ground truth labels with type int32 or int64.
                           Its shape should be the same as input.
        num_classes (int): The possible number of labels.

    Returns:
        mean_iou (Variable): A Tensor representing the mean intersection-over-union with shape [1].
        out_wrong(Variable): A Tensor with shape [num_classes]. The wrong numbers of each class.
        out_correct(Variable): A Tensor with shape [num_classes]. The correct numbers of each class.

    Examples:

        .. code-block:: python

            iou, wrongs, corrects = fluid.layers.mean_iou(predict, label, num_classes)
    """
    helper = LayerHelper('mean_iou', **locals())
    dtype = helper.input_dtype()
    out_mean_iou = helper.create_variable_for_type_inference(dtype='float32')
    out_wrong = helper.create_variable_for_type_inference(dtype='int32')
    out_correct = helper.create_variable_for_type_inference(dtype='int32')
    helper.append_op(
        type="mean_iou",
        inputs={"Predictions": input,
                "Labels": label},
        outputs={
            "OutMeanIou": out_mean_iou,
            "OutWrong": out_wrong,
            "OutCorrect": out_correct
        },
        attrs={"num_classes": num_classes})
    return out_mean_iou, out_wrong, out_correct


def crop(x, shape=None, offsets=None, name=None):
    """
    Crop input into output, as specified by offsets and shape.

    .. code-block:: text

        * Case 1:
            Given
                X = [[0, 1, 2, 0, 0]
                     [0, 3, 4, 0, 0]
                     [0, 0, 0, 0, 0]],
            and
                shape = [2, 2],
                offsets = [0, 1],
            output is:
                Out = [[1, 2],
                       [3, 4]].
        * Case 2:
            Given
                X = [[0, 1, 2, 5, 0]
                     [0, 3, 4, 6, 0]
                     [0, 0, 0, 0, 0]],
            and shape is tensor
                shape = [[0, 0, 0]
                         [0, 0, 0]]
            and
                offsets = [0, 1],

            output is:
                Out = [[1, 2, 5],
                       [3, 4, 6]].

    Args:
        x (Variable): The input tensor variable.
        shape (Variable|list/tuple of integer): The output shape is specified
            by `shape`, which can a Variable or a list/tupe of integer.
            If a tensor Variable, it's rank must be the same as `x`. This way
            is suitable for the case that the output shape may be changed each
            iteration. If a list/tupe of integer, it's length must be the same
            as the rank of `x`
        offsets (Variable|list/tuple of integer|None): Specifies the copping
            offsets at each dimension. It can be a Variable or or a list/tupe
            of integer. If a tensor Variable, it's rank must be the same as `x`.
            This way is suitable for the case that the offsets may be changed
            each iteration. If a list/tupe of integer, it's length must be the
            same as the rank of `x`. If None, the offsets are 0 at each
            dimension.
        name(str|None): A name for this layer(optional). If set None, the layer
                        will be named automatically.

    Returns:
        Variable: The cropped tensor variable.

    Raises:
        ValueError: If shape is not a list, tuple or Variable.

    Examples:

        .. code-block:: python

            x = fluid.layers.data(name="x", shape=[3, 5], dtype="float32")
            y = fluid.layers.data(name="y", shape=[2, 3], dtype="float32")
            crop = fluid.layers.crop(x, shape=y)

            # or
            z = fluid.layers.data(name="z", shape=[3, 5], dtype="float32")
            crop = fluid.layers.crop(z, shape=[2, 3])

    """
    helper = LayerHelper('crop', **locals())

    if not (isinstance(shape, list) or isinstance(shape, tuple) or \
                    isinstance(shape, Variable)):
        raise ValueError("The shape should be a list, tuple or Variable.")

    if offsets is None:
        offsets = [0] * len(x.shape)

    out = helper.create_variable_for_type_inference(x.dtype)
    ipts = {'X': x}
    attrs = {}
    if isinstance(shape, Variable):
        ipts['Y'] = shape
    else:
        attrs['shape'] = shape
    if isinstance(offsets, Variable):
        ipts['Offsets'] = offsets
    else:
        attrs['offsets'] = offsets

    helper.append_op(
        type='crop',
        inputs=ipts,
        outputs={'Out': out},
        attrs=None if len(attrs) == 0 else attrs)
    return out


def rank_loss(label, left, right, name=None):
    """
    **Rank loss layer for RankNet**

    RankNet(http://icml.cc/2015/wp-content/uploads/2015/06/icml_ranking.pdf)
    is a pairwise ranking model with a training sample consisting of a pair
    of documents, A and B. Label P indicates whether A is ranked higher than B
    or not:

    P = {0, 1} or {0, 0.5, 1}, where 0.5 means that there is no information
    about the rank of the input pair.

    Rank loss layer takes three inputs: left (o_i), right (o_j) and
    label (P_{i,j}). The inputs respectively represent RankNet's output scores
    for documents A and B and the value of label P. The following equation
    computes rank loss C_{i,j} from the inputs:

    $$
      C_{i,j} = -\tilde{P_{ij}} * o_{i,j} + \log(1 + e^{o_{i,j}}) \\
      o_{i,j} =  o_i - o_j  \\
      \tilde{P_{i,j}} = \left \{0, 0.5, 1 \right \} \ or \ \left \{0, 1 \right \}
    $$

    Rank loss layer takes batch inputs with size batch_size (batch_size >= 1).

    Args:
        label (Variable): Indicats whether A ranked higher than B or not.
        left (Variable): RankNet's output score for doc A.
        right (Variable): RankNet's output score for doc B.
        name(str|None): A name for this layer(optional). If set None, the layer
                        will be named automatically.

    Returns:
        list: The value of rank loss.

    Raises:
        ValueError: Any of label, left, and right is not a variable.

    Examples:

        .. code-block:: python

            label = fluid.layers.data(name="label", shape=[4, 1], dtype="float32")
            left = fluid.layers.data(name="left", shape=[4, 1], dtype="float32")
            right = fluid.layers.data(name="right", shape=[4, 1], dtype="float32")
            out = fluid.layers.rank_loss(label, left, right)


    """
    helper = LayerHelper('rank_loss', **locals())

    if not (isinstance(label, Variable)):
        raise ValueError("The label should be a Variable")

    if not (isinstance(left, Variable)):
        raise ValueError("The left should be a Variable")

    if not (isinstance(right, Variable)):
        raise ValueError("The right should be a Variable")

    out = helper.create_variable_for_type_inference("float32")

    helper.append_op(
        type='rank_loss',
        inputs={"Label": label,
                "Left": left,
                "Right": right},
        outputs={'Out': out})
    return out


def margin_rank_loss(label, left, right, margin=0.1, name=None):
    """
    Margin Ranking Loss Layer for ranking problem,
    which compares left score and right score passed in.
    The ranking loss can be defined as following equation:

    .. math::

        rank\_loss &= max(0, -label * (left - right) + margin)

    Args:
       label (Variable): Indicates whether the left is ranked higher than the right or not.
       left (Variable): Ranking score for left.
       right (Variable): Ranking score for right.
       margin (float): Indicates the given margin.
       name (str|None): A name for this layer (optional). If set None, the layer
                       will be named automatically.
    Returns:
       Variable: The ranking loss.
    Raises:
       ValueError: Any of label, left, and right is not a Variable.
    Examples:
        .. code-block:: python
           label = fluid.layers.data(name="label", shape=[4, 1], dtype="float32")
           left = fluid.layers.data(name="left", shape=[4, 1], dtype="float32")
           right = fluid.layers.data(name="right", shape=[4, 1], dtype="float32")
           out = fluid.layers.margin_rank_loss(label, left, right)
    """
    helper = LayerHelper('margin_rank_loss', **locals())
    if not isinstance(label, Variable):
        raise ValueError("The label should be a Variable.")
    if not isinstance(left, Variable):
        raise ValueError("The left should be a Variable.")
    if not isinstance(right, Variable):
        raise ValueError("The right should be a Variable.")
    out = helper.create_variable_for_type_inference(left.dtype)
    act = helper.create_variable_for_type_inference(left.dtype)
    helper.append_op(
        type='margin_rank_loss',
        inputs={"Label": label,
                "X1": left,
                "X2": right},
        outputs={'Out': out,
                 'Activated': act},
        attrs={'margin': margin})
    return out


def pad2d(input,
          paddings=[0, 0, 0, 0],
          mode='constant',
          pad_value=0.0,
          data_format="NCHW",
          name=None):
    """
    Pad 2-d images accordding to 'paddings' and 'mode'.
    If mode is 'reflect', paddings[0] and paddings[1] must be no greater
    than height-1. And the width dimension has the same condition.

    Example:

      Given that X is a channel of image from input:

      X = [[1, 2, 3],
           [4, 5, 6]]

      Case 0:

        paddings = [0, 1, 2, 3],
        mode = 'constant'
        pad_value = 0

        Out = [[0, 0, 1, 2, 3, 0, 0, 0]
               [0, 0, 4, 5, 6, 0, 0, 0]
               [0, 0, 0, 0, 0, 0, 0, 0]]

      Case 1:

        paddings = [0, 1, 2, 1],
        mode = 'reflect'

        Out = [[3, 2, 1, 2, 3, 2]
               [6, 5, 4, 5, 6, 5]
               [3, 2, 1, 2, 3, 2]]

      Case 2:

        paddings = [0, 1, 2, 1],
        mode = 'edge'

        Out = [[1, 1, 1, 2, 3, 3]
               [4, 4, 4, 5, 6, 6]
               [4, 4, 4, 5, 6, 6]]


    Args:
        input (Variable): The input image with [N, C, H, W] format or [N, H, W, C] format.
        paddings (tuple|list): The padding size. If padding is a tuple, it must
            contain four integers, (padding_top, padding_bottom, padding_left, padding_right).
            Default: padding = [0, 0, 0, 0].
        mode (str): Three modes: constant(default), reflect, edge. Default: constant
        pad_value (float32): The value to fill the padded areas in constant mode. Default: 0
        data_format (str): An optional string from: "NHWC", "NCHW". Specify the data format of
                           the input data.
                           Default: "NCHW"
        name (str|None): A name for this layer(optional). If set None, the layer
            will be named automatically.

    Returns:
        Variable: The tensor variable padded accordding to paddings and mode.


    Examples:
        .. code-block:: python

          data = fluid.layers.data(name='data', shape=[3, 32, 32], dtype='float32')
          result = fluid.layers.pad2d(input=data, padding=[1,2,3,4], mode='reflect')
    """

    helper = LayerHelper('pad2d', **locals())
    dtype = helper.input_dtype(input_param_name='input')
    out = helper.create_variable_for_type_inference(dtype)
    helper.append_op(
        type='pad2d',
        inputs={'X': input},
        outputs={"Out": out},
        attrs={
            'paddings': paddings,
            'mode': mode,
            'pad_value': pad_value,
            'data_frmat': data_format
        })

    return out


@templatedoc()
def elu(x, alpha=1.0, name=None):
    """
    ${comment}
    Args:
        x(${x_type}): ${x_comment}
        alpha(${alpha_type}|1.0): ${alpha_comment}
        name(str|None): A name for this layer(optional). If set None, the layer
                        will be named automatically.

    Returns:
        output(${out_type}): ${out_comment}
    """
    helper = LayerHelper('elu', **locals())
    out = helper.create_variable_for_type_inference(dtype=x.dtype)
    helper.append_op(
        type='elu',
        inputs={'X': x},
        outputs={'Out': out},
        attrs={'alpha': alpha})
    return out


@templatedoc()
def relu6(x, threshold=6.0, name=None):
    """
    ${comment}
    Args:
        x(${x_type}): ${x_comment}
        threshold(${threshold_type}|6.0): ${threshold_comment}
        name(str|None): A name for this layer(optional). If set None, the layer
                        will be named automatically.

    Returns:
        output(${out_type}): ${out_comment}
    """
    helper = LayerHelper('relu6', **locals())
    out = helper.create_variable_for_type_inference(dtype=x.dtype)
    helper.append_op(
        type='relu6',
        inputs={'X': x},
        outputs={'Out': out},
        attrs={'threshold': threshold})
    return out


@templatedoc()
def pow(x, factor=1.0, name=None):
    """
    ${comment}
    Args:
        x(${x_type}): ${x_comment}
        factor(${factor_type}|1.0): ${factor_comment}
        name(str|None): A name for this layer(optional). If set None, the layer
                        will be named automatically.

    Returns:
        output(${out_type}): ${out_comment}
    """
    helper = LayerHelper('pow', **locals())
    out = helper.create_variable_for_type_inference(dtype=x.dtype)
    helper.append_op(
        type='pow',
        inputs={'X': x},
        outputs={'Out': out},
        attrs={'factor': factor})
    return out


@templatedoc()
def stanh(x, scale_a=2.0 / 3.0, scale_b=1.7159, name=None):
    """
    ${comment}
    Args:
        x(${x_type}): ${x_comment}
        scale_a(${scale_a_type}|2.0 / 3.0): ${scale_a_comment}
        scale_b(${scale_b_type}|1.7159): ${scale_b_comment}
        name(str|None): A name for this layer(optional). If set None, the layer
                        will be named automatically.

    Returns:
        output(${out_type}): ${out_comment}
    """
    helper = LayerHelper('stanh', **locals())
    out = helper.create_variable_for_type_inference(dtype=x.dtype)
    helper.append_op(
        type='stanh',
        inputs={'X': x},
        outputs={'Out': out},
        attrs={'scale_a': scale_a,
               'scale_b': scale_b})
    return out


@templatedoc()
def hard_sigmoid(x, slope=0.2, offset=0.5, name=None):
    """
    ${comment}
    Args:
        x(${x_type}): ${x_comment}
        slope(${slope_type}|0.2): ${slope_comment}
        offset(${offset_type}|0.5): ${offset_comment}
        name(str|None): A name for this layer(optional). If set None, the layer
                        will be named automatically.

    Returns:
        output(${out_type}): ${out_comment}
    """
    helper = LayerHelper('hard_sigmoid', **locals())
    out = helper.create_variable_for_type_inference(dtype=x.dtype)
    helper.append_op(
        type='hard_sigmoid',
        inputs={'X': x},
        outputs={'Out': out},
        attrs={'slope': slope,
               'offset': offset})
    return out


@templatedoc()
def swish(x, beta=1.0, name=None):
    """
    ${comment}
    Args:
        x(${x_type}): ${x_comment}
        beta(${beta_type}|1.0): ${beta_comment}
        name(str|None): A name for this layer(optional). If set None, the layer
                        will be named automatically.

    Returns:
        output(${out_type}): ${out_comment}
    """
    helper = LayerHelper('swish', **locals())
    out = helper.create_variable_for_type_inference(dtype=x.dtype)
    helper.append_op(
        type='swish',
        inputs={'X': x},
        outputs={'Out': out},
        attrs={'slope': beta})
    return out


def prelu(x, mode, param_attr=None, name=None):
    """
    Equation:

        y = \max(0, x) + alpha \min(0, x)

    Args:
        x (Variable): The input tensor.
	  param_attr(ParamAttr|None): The parameter attribute for the learnable
                                    weight (alpha).
        mode (string): The mode for weight sharing
		       all: all elements share same weight
 		       channel:elements in a channel share same weight
 		       element:each element has a weight
	name(str|None): A name for this layer(optional). If set None, the layer
                        will be named automatically.

    Returns:
        Variable: The output tensor with the same shape as input.

    Examples:

        .. code-block:: python

         x = fluid.layers.data(name="x", shape=[10,10], dtype="float32")
            mode = 'channel'
            output = fluid.layers.prelu(x,mode)
    """
    helper = LayerHelper('prelu', **locals())
    if mode not in ['all', 'channel', 'element']:
        raise ValueError('mode should be one of all, channel, element.')
    alpha_shape = [1]
    if mode == 'channel':
        alpha_shape = [1, x.shape[1], 1, 1]
    elif mode == 'element':
        alpha_shape = x.shape
    dtype = helper.input_dtype(input_param_name='x')
    alpha = helper.create_parameter(
        attr=param_attr,
        shape=alpha_shape,
        dtype='float32',
        is_bias=False,
        default_initializer=Constant(1.0))
    out = helper.create_variable_for_type_inference(dtype)
    helper.append_op(
        type="prelu",
        inputs={"X": x,
                'Alpha': alpha},
        attrs={"mode": mode},
        outputs={"Out": out})
    return out


@templatedoc()
def brelu(x, t_min=0.0, t_max=24.0, name=None):
    """
    ${comment}
    Args:
        x(${x_type}): ${x_comment}
        t_min(${t_min_type}|0.0): ${t_min_comment}
        t_max(${t_max_type}|24.0): ${t_max_comment}
        name(str|None): A name for this layer(optional). If set None, the layer
                        will be named automatically.
     Returns:
        output(${out_type}): ${out_comment}
    """
    helper = LayerHelper('brelu', **locals())
    out = helper.create_variable_for_type_inference(dtype=x.dtype)
    helper.append_op(
        type='brelu',
        inputs={'X': x},
        outputs={'Out': out},
        attrs={'t_min': t_min,
               't_max': t_max})
    return out


@templatedoc()
def leaky_relu(x, alpha=0.02, name=None):
    """
    ${comment}
    Args:
        x(${x_type}): ${x_comment}
        alpha(${alpha_type}|0.02): ${alpha_comment}
        name(str|None): A name for this layer(optional). If set None, the layer
                        will be named automatically.
     Returns:
        output(${out_type}): ${out_comment}
    """
    helper = LayerHelper('leaky_relu', **locals())
    out = helper.create_variable_for_type_inference(dtype=x.dtype)
    helper.append_op(
        type='leaky_relu',
        inputs={'X': x},
        outputs={'Out': out},
        attrs={'alpha': alpha})
    return out


@templatedoc()
def soft_relu(x, threshold=40.0, name=None):
    """
    ${comment}
    Args:
        x(${x_type}): ${x_comment}
        threshold(${threshold_type}|40.0): ${threshold_comment}
        name(str|None): A name for this layer(optional). If set None, the layer
                        will be named automatically.
     Returns:
        output(${out_type}): ${out_comment}
    """
    helper = LayerHelper('soft_relu', **locals())
    out = helper.create_variable_for_type_inference(dtype=x.dtype)
    helper.append_op(
        type='soft_relu',
        inputs={'X': x},
        outputs={'Out': out},
        attrs={'threshold': threshold})
    return out


def flatten(x, axis=1, name=None):
    """
    **Flatten layer**
    Flattens the input tensor into a 2D matrix.

    Examples:
    Case 1:
      Given
        X.shape = (3, 100, 100, 4)
      and
        axis = 2
      We get:
        Out.shape = (3 * 100, 4 * 100)

    Case 2:
      Given
        X.shape = (3, 100, 100, 4)
      and
        axis = 0
      We get:
        Out.shape = (1, 3 * 100 * 100 * 4)

    Args:
        x (Variable): A tensor of rank >= axis.
        axis (int): Indicate up to which input dimensions (exclusive) should
                    be flattened to the outer dimension of the output.
                    The value for axis must be in the range [0, R], where R
                    is the rank of the input tensor. When axis = 0, the shape
                    of the output tensor is (1, (d_0 X d_1 ... d_n), where the
                    shape of the input tensor is (d_0, d_1, ... d_n).
        name(str|None): A name for this layer(optional). If set None, the layer
                        will be named automatically.

    Returns:
        Variable: A 2D tensor with the contents of the input tensor, with input
                  dimensions up to axis flattened to the outer dimension of
                  the output and remaining input dimensions flattened into the
                  inner dimension of the output.

    Raises:
        ValueError: If x is not a variable.
        ValueError: If axis is not in range [0, rank(x)].

    Examples:

        .. code-block:: python

            x = fluid.layers.data(name="x", shape=[4, 4, 3], dtype="float32")
            out = fluid.layers.flatten(x=x, axis=2)
    """
    helper = LayerHelper('flatten', **locals())

    if not (isinstance(x, Variable)):
        raise ValueError("The input x should be a Variable")

    if not (isinstance(axis, int)) or axis > len(x.shape) or axis < 0:
        raise ValueError("The axis should be a int, and in range [0, rank(x)]")

    out = helper.create_variable_for_type_inference(x.dtype)
    x_shape = helper.create_variable_for_type_inference(x.dtype)
    helper.append_op(
        type='flatten2',
        inputs={"X": x},
        outputs={'Out': out,
                 'XShape': x_shape},
        attrs={"axis": axis})
    return out


def sequence_enumerate(input, win_size, pad_value=0, name=None):
    """
    Generate a new sequence for the input index sequence, which enumerates all the
    sub-sequences with length `win_size` of the input.
    The enumerated sequence has the same 1st dimension with variable `input`, and
    the 2nd dimension is `win_size`, padded by `pad_value` if necessary in generation.

    Examples:
    Case 1:
      Input:
        X.lod = [[0, 3, 5]]
        X.data = [[1], [2], [3], [4], [5]]
        X.dims = [5, 1]
      Attrs:
        win_size = 2
        pad_value = 0
      Output:
        Out.lod = [[0, 3, 5]]
        Out.data = [[1, 2], [2, 3], [3, 0], [4, 5], [5, 0]]
        Out.dims = [5, 2]

    Args:
        input (Variable): The input variable which is a index sequence.
        win_size (int): The window size for enumerating all sub-sequences.
        pad_value (int): The padding value, default 0.

    Returns:
        Variable: The enumerate sequence variable which is a LoDTensor.

    Examples:
        .. code-block:: python

            x = fluid.layers.data(shape[30, 1], dtype='int32', lod_level=1)
            out = fluid.layers.sequence_enumerate(input=x, win_size=3, pad_value=0)
    """
    helper = LayerHelper('sequence_enumerate', **locals())
    out = helper.create_variable_for_type_inference(
        helper.input_dtype(), stop_gradient=True)
    helper.append_op(
        type='sequence_enumerate',
        inputs={'X': input},
        outputs={'Out': out},
        attrs={'win_size': win_size,
               'pad_value': pad_value})
    return out


def sequence_mask(x, maxlen=None, dtype='int64', name=None):
    """
    **SequenceMask Layer**

    This layer outputs a mask according to the input :code:`x` and
    :code:`maxlen` with data type of :code:`dtype`.

    Supposing :code:`x` is a Tensor with shape [d_1, d_2, ..., d_n], the
    :code:`y` is a mask with shape [d_1, d_2, ..., d_n, maxlen], where:

    .. math::

        y(i_1, i_2,..., i_n, j) = (j < x(i_1, i_2,..., i_n))

    Args:
        x (Variable): Input tensor of sequence_mask layer,
                      whose elements are integers less than :code:`maxlen`.
        maxlen (int|None): Maximum length of the sequence. If :code:`maxlen`
                           is None, it would be replace with :math:`max(x)`.
        dtype (np.dtype|core.VarDesc.VarType|str): Data type of the output.
        name (str|None): A name for this layer(optional). If set None, the
                         layer will be named automatically.

    Returns:
        Variable: The output sequence mask.

    """

    helper = LayerHelper('sequence_mask', **locals())
    if name is None:
        out = helper.create_variable_for_type_inference(dtype=dtype)
    else:
        out = helper.create_variable_for_type_inference(dtype=dtype, name=name)

    helper.append_op(
        type='sequence_mask',
        inputs={'X': [x]},
        outputs={'Y': out},
        attrs={
            'maxlen': maxlen if maxlen is not None else -1,
            'out_dtype': out.dtype
        })
    return out


def stack(x, axis=0):
    """
    **Stack Layer**

    This layer stacks all of the input :code:`x` along axis.

    Input :code:`x` can be a single variable, a :code:`list` of variables,
    or a :code:`tuple` of variables. If :code:`x` is a :code:`list` or
    :code:`tuple`, the shapes of all these variables must be the same.
    Supposing the shape of each input is :math:`[d_0, d_1, ..., d_{n-1}]`,
    the shape of the output variable would be
    :math:`[d_0, d_1, ..., d_{axis}=len(x), ..., d_{n-1}]`.
    If :code:`axis` < 0, it would be replaced with :code:`axis+rank(x[0])+1`.
    If :code:`axis` is None, it would be replaced with 0.

    Args:
        x (Variable|list(Variable)|tuple(Variable)): Input variables.
        axis (int|None): The axis along which all inputs are stacked.

    Returns:
        Variable: The stacked variable.

    """

    helper = LayerHelper('stack', **locals())
    axis = 0 if axis is None else axis

    if not isinstance(x, list) and not isinstance(x, tuple):
        x = [x]

    out = helper.create_variable_for_type_inference(x[0].dtype)
    helper.append_op(
        type='stack', inputs={'X': x}, outputs={'Y': out},
        attrs={'axis': axis})

    return out


def unstack(x, axis=0, num=None):
    """
    **UnStack Layer**

    This layer unstacks input :code:`x` into several tensors along axis.

    If :code:`axis` < 0, it would be replaced with :code:`axis+rank(x)`.
    If :code:`num` is None, it would be inferred from :code:`x.shape[axis]`,
    and if :code:`x.shape[axis]` <= 0 or is unknown, :code:`ValueError` is
    raised.

    Args:
        x (Variable): Input variable.
        axis (int): The axis along which the input is unstacked.
        num (int|None): The number of output variables.

    Returns:
        list(Variable): The unstacked variables.

    """

    helper = LayerHelper('unstack', **locals())
    if num is None:
        if axis is None or x.shape[axis] <= 0:
            raise ValueError('unknown unstack number')
        else:
            num = x.shape[axis]

    outs = []
    for _ in num:
        outs.append(helper.create_variable_for_type_inference(x.dtype))

    helper.append_op(
        type='unstack',
        inputs={'X': [x]},
        outputs={'Y': outs},
        attrs={'axis': axis,
               'num': num})
    return outs


def expand(x, expand_times, name=None):
    """Expand operator tiles the input by given times number. You should set times
    number for each dimension by providing attribute 'expand_times'. The rank of X
    should be in [1, 6]. Please note that size of 'expand_times' must be the same
    with X's rank. Following is a using case:


    .. code-block:: text

        Input(X) is a 3-D tensor with shape [2, 3, 1]:

                [
                   [[1], [2], [3]],
                   [[4], [5], [6]]
                ]

        Attr(expand_times):  [1, 2, 2]

        Output(Out) is a 3-D tensor with shape [2, 6, 2]:

                [
                    [[1, 1], [2, 2], [3, 3], [1, 1], [2, 2], [3, 3]],
                    [[4, 4], [5, 5], [6, 6], [4, 4], [5, 5], [6, 6]]
                ]

    Args:
        x (Variable): A tensor with rank in [1, 6].
        expand_times (list|tuple): Expand times number for each dimension.

    Returns:
        Variable: The expanded variable which is a LoDTensor. After expanding, size of each dimension of Output(Out) is equal to ithe size of the corresponding dimension of Input(X) multiplying the corresponding value given by expand_times.


    Examples:
        .. code-block:: python

            x = fluid.layers.data(name='x', shape=[10], dtype='float32')
            out = fluid.layers.expand(x=x, expand_times=[1, 2, 2])
    """
    helper = LayerHelper('expand', input=x, **locals())
    dtype = helper.input_dtype(input_param_name='x')
    out = helper.create_variable_for_type_inference(dtype)
    helper.append_op(
        type='expand',
        inputs={'X': x},
        outputs={'Out': out},
        attrs={'expand_times': expand_times})
    return out


from paddle.fluid.framework import convert_np_dtype_to_dtype_


@templatedoc()
def uniform_random_batch_size_like(input,
                                   shape,
                                   dtype='float32',
                                   input_dim_idx=0,
                                   output_dim_idx=0,
                                   min=-1.0,
                                   max=1.0,
                                   seed=0):
    """
    ${comment}

    Args:
        input (Variable): ${input_comment}
        shape (tuple|list): ${shape_comment}
        input_dim_idx (Int): ${input_dim_idx_comment}
        output_dim_idx (Int): ${output_dim_idx_comment}
        min (Float): ${min_comment}
        max (Float): ${max_comment}
        seed (Int): ${seed_comment}
        dtype(np.dtype|core.VarDesc.VarType|str): The type of data : float32, float_16, int etc
    Returns:
        out (Variable): ${out_comment}

    """

    helper = LayerHelper('uniform_random_batch_size_like', **locals())
    out = helper.create_variable_for_type_inference(dtype)
    c_dtype = convert_np_dtype_to_dtype_(dtype)
    helper.append_op(
        type='uniform_random_batch_size_like',
        inputs={'Input': input},
        outputs={'Out': out},
        attrs={
            'shape': shape,
            'input_dim_idx': input_dim_idx,
            'output_dim_idx': output_dim_idx,
            'min': min,
            'max': max,
            'seed': seed,
            'dtype': c_dtype
        })

    return out


@templatedoc()
def gaussian_random(shape, mean=0.0, std=1.0, seed=0, dtype='float32'):
    """
    ${comment}

    Args:
        shape (tuple|list): ${shape_comment}
        mean (Float): ${mean_comment}
        std (Float): ${std_comment}
        seed (Int): ${seed_comment}
        dtype(np.dtype|core.VarDesc.VarType|str): Output data type.

    Returns:
        out (Variable): ${out_comment}

    """

    helper = LayerHelper('gaussian_random', **locals())
    out = helper.create_variable_for_type_inference(dtype)
    c_dtype = convert_np_dtype_to_dtype_(dtype)
    helper.append_op(
        type='gaussian_random',
        outputs={'Out': out},
        attrs={
            'shape': shape,
            'mean': mean,
            'std': std,
            'seed': seed,
            'dtype': c_dtype,
            'use_mkldnn': False
        })

    return out


@templatedoc()
def sampling_id(x, min=0.0, max=1.0, seed=0, dtype='float32'):
    """
    ${comment}

    Args:
        x (Variable): ${x_comment}
        min (Float): ${min_comment}
        max (Float): ${max_comment}
        seed (Float): ${seed_comment}
        dtype(np.dtype|core.VarDesc.VarType|str): The type of output data : float32, float_16, int etc

    Returns:
        out (Variable): ${out_comment}

    """

    helper = LayerHelper('sampling_id', **locals())
    out = helper.create_variable_for_type_inference(dtype)
    helper.append_op(
        type='sampling_id',
        inputs={'X': x},
        outputs={'Out': out},
        attrs={'min': min,
               'max': max,
               'seed': seed})

    return out


@templatedoc()
def gaussian_random_batch_size_like(input,
                                    shape,
                                    input_dim_idx=0,
                                    output_dim_idx=0,
                                    mean=0.0,
                                    std=1.0,
                                    seed=0,
                                    dtype='float32'):
    """
    ${comment}

    Args:
        input (Variable): ${input_comment}
        shape (tuple|list): ${shape_comment}
        input_dim_idx (Int): ${input_dim_idx_comment}
        output_dim_idx (Int): ${output_dim_idx_comment}
        mean (Float): ${mean_comment}
        std (Float): ${std_comment}
        seed (Int): ${seed_comment}
        dtype(np.dtype|core.VarDesc.VarType|str): The type of output data : float32, float_16, int etc

    Returns:
        out (Variable): ${out_comment}
    """

    helper = LayerHelper('gaussian_random_batch_size_like', **locals())
    out = helper.create_variable_for_type_inference(dtype)
    c_dtype = convert_np_dtype_to_dtype_(dtype)
    helper.append_op(
        type='gaussian_random_batch_size_like',
        inputs={'Input': input},
        outputs={'Out': out},
        attrs={
            'shape': shape,
            'input_dim_idx': input_dim_idx,
            'output_dim_idx': output_dim_idx,
            'mean': mean,
            'std': std,
            'seed': seed,
            'dtype': c_dtype
        })

    return out


@templatedoc()
def sum(x):
    """
    ${comment}

    Args:
        x (Variable): ${x_comment}

    Returns:
        out (Variable): ${out_comment}
    """

    helper = LayerHelper('sum', **locals())
    out = helper.create_variable_for_type_inference(
        dtype=helper.input_dtype('x'))
    helper.append_op(
        type='sum',
        inputs={'X': x},
        outputs={'Out': out},
        attrs={'use_mkldnn': False})

    return out


@templatedoc()
def slice(input, axes, starts, ends):
    """
    ${comment}

    Args:
        input (Variable): ${input_comment}.
        axes (List): ${axes_comment}
        starts (List): ${starts_comment}
        ends (List): ${ends_comment}

    Returns:
        out (Variable): ${out_comment}

    """

    helper = LayerHelper('slice', **locals())
    out = helper.create_variable_for_type_inference(
        dtype=helper.input_dtype('input'))
    helper.append_op(
        type='slice',
        inputs={'Input': input},
        outputs={'Out': out},
        attrs={'axes': axes,
               'starts': starts,
               'ends': ends})

    return out


@templatedoc()
def shape(input):
    """
    ${comment}

    Args:
        input (Variable): ${input_comment}

    Returns:
        out (Variable): ${out_comment}

    """

    helper = LayerHelper('shape', **locals())
    out = helper.create_variable_for_type_inference(
        dtype=helper.input_dtype('input'))
    helper.append_op(
        type='shape', inputs={'Input': input}, outputs={'Out': out})

    return out


def _elementwise_op(helper):
    op_type = helper.layer_type
    x = helper.kwargs.get('x', None)
    y = helper.kwargs.get('y', None)
    assert x is not None, 'x cannot be None in {}'.format(op_type)
    assert y is not None, 'y cannot be None in {}'.format(op_type)
    axis = helper.kwargs.get('axis', -1)
    use_mkldnn = helper.kwargs.get('use_mkldnn', False)
    name = helper.kwargs.get('name', None)
    if name is None:
        out = helper.create_variable_for_type_inference(dtype=x.dtype)
    else:
        out = helper.create_variable(
            name=name, dtype=x.dtype, persistable=False)

    helper.append_op(
        type=op_type,
        inputs={'X': x,
                'Y': y},
        outputs={'Out': out},
        attrs={'axis': axis,
               'use_mkldnn': use_mkldnn})
    return helper.append_activation(out)


@templatedoc()
def scale(x, scale=1.0, bias=0.0, bias_after_scale=True, act=None, name=None):
    """
    ${comment}

    Args:
        x(${x_type}): ${x_comment}
        scale(${scale_type}): ${scale_comment}
        bias(${bias_type}): ${bias_comment}
        bias_after_scale(${bias_after_scale_type}): ${bias_after_scale_comment}
        act(basestring|None): Activation applied to the output.
        name(basestring|None): Name of the output.

    Returns:
        out(${out_type}): ${out_comment}
    """

    helper = LayerHelper('scale', **locals())
    if name is None:
        out = helper.create_variable_for_type_inference(dtype=x.dtype)
    else:
        out = helper.create_variable(
            name=name, dtype=x.dtype, persistable=False)

    helper.append_op(
        type='scale',
        inputs={'X': x},
        outputs={'Out': out},
        attrs={
            'scale': float(scale),
            'bias': float(bias),
            'bias_after_scale': bias_after_scale
        })
    return helper.append_activation(out)


def elementwise_add(x, y, axis=-1, act=None, name=None):
    return _elementwise_op(LayerHelper('elementwise_add', **locals()))


def elementwise_div(x, y, axis=-1, act=None, name=None):
    return _elementwise_op(LayerHelper('elementwise_div', **locals()))


def elementwise_sub(x, y, axis=-1, act=None, name=None):
    return _elementwise_op(LayerHelper('elementwise_sub', **locals()))


def elementwise_mul(x, y, axis=-1, act=None, name=None):
    return _elementwise_op(LayerHelper('elementwise_mul', **locals()))


def elementwise_max(x, y, axis=-1, act=None, name=None):
    return _elementwise_op(LayerHelper('elementwise_max', **locals()))


def elementwise_min(x, y, axis=-1, act=None, name=None):
    return _elementwise_op(LayerHelper('elementwise_min', **locals()))


def elementwise_pow(x, y, axis=-1, act=None, name=None):
    return _elementwise_op(LayerHelper('elementwise_pow', **locals()))


for func in [
        elementwise_add, elementwise_div, elementwise_sub, elementwise_mul,
        elementwise_max, elementwise_min, elementwise_pow
]:
    op_proto = OpProtoHolder.instance().get_op_proto(func.__name__)
    func.__doc__ = _generate_doc_string_(
        op_proto,
        additional_args_lines=[
            "act (basestring|None): Activation applied to the output.",
            "name (basestring|None): Name of the output."
        ])


def _logical_op(op_name, x, y, out=None, name=None, binary_op=True):
    helper = LayerHelper(op_name, **locals())

    if binary_op:
        assert x.dtype == y.dtype

    if out is None:
        if name is None:
            out = helper.create_variable_for_type_inference(dtype=x.dtype)
        else:
            out = helper.create_variable(
                name=name, dtype=x.dtype, persistable=False)

    if binary_op:
        helper.append_op(
            type=op_name, inputs={"X": x,
                                  "Y": y}, outputs={"Out": out})
    else:
        helper.append_op(type=op_name, inputs={"X": x}, outputs={"Out": out})

    return out


@templatedoc()
def logical_and(x, y, out=None, name=None):
    """
    ${comment}

    Args:
        x(${x_type}): ${x_comment}
        y(${y_type}): ${y_comment}
        out(Tensor): Output tensor of logical operation.
        name(basestring|None): Name of the output.

    Returns:
        out(${out_type}): ${out_comment}
    """

    return _logical_op(
        op_name="logical_and", x=x, y=y, name=name, out=out, binary_op=True)


@templatedoc()
def logical_or(x, y, out=None, name=None):
    """
    ${comment}

    Args:
        x(${x_type}): ${x_comment}
        y(${y_type}): ${y_comment}
        out(Tensor): Output tensor of logical operation.
        name(basestring|None): Name of the output.

    Returns:
        out(${out_type}): ${out_comment}
    """

    return _logical_op(
        op_name="logical_or", x=x, y=y, name=name, out=out, binary_op=True)


@templatedoc()
def logical_xor(x, y, out=None, name=None):
    """
    ${comment}

    Args:
        x(${x_type}): ${x_comment}
        y(${y_type}): ${y_comment}
        out(Tensor): Output tensor of logical operation.
        name(basestring|None): Name of the output.

    Returns:
        out(${out_type}): ${out_comment}
    """

    return _logical_op(
        op_name="logical_xor", x=x, y=y, name=name, out=out, binary_op=True)


@templatedoc()
def logical_not(x, out=None, name=None):
    """
    ${comment}

    Args:
        x(${x_type}): ${x_comment}
        out(Tensor): Output tensor of logical operation.
        name(basestring|None): Name of the output.

    Returns:
        out(${out_type}): ${out_comment}
    """

    return _logical_op(
        op_name="logical_not", x=x, y=None, name=name, out=out, binary_op=False)


@templatedoc()
def clip(x, min, max, name=None):
    """
    ${comment}

    Args:
        x(${x_type}): ${x_comment}
        min(${min_type}): ${min_comment}
        max(${max_type}): ${max_comment}
        name(basestring|None): Name of the output.

    Returns:
        out(${out_type}): ${out_comment}
    """

    helper = LayerHelper("clip", **locals())

    if name is None:
        out = helper.create_variable_for_type_inference(dtype=x.dtype)
    else:
        out = helper.create_variable(
            name=name, dtype=x.dtype, persistable=False)

    helper.append_op(
        type="clip",
        inputs={"X": x},
        attrs={"min": min,
               "max": max},
        outputs={"Out": out})

    return out


@templatedoc()
def clip_by_norm(x, max_norm, name=None):
    """
    ${comment}

    Args:
        x(${x_type}): ${x_comment}
        max_norm(${max_norm_type}): ${max_norm_comment}
        name(basestring|None): Name of the output.

    Returns:
        out(${out_type}): ${out_comment}
    """

    helper = LayerHelper("clip_by_norm", **locals())

    if name is None:
        out = helper.create_variable_for_type_inference(dtype=x.dtype)
    else:
        out = helper.create_variable(
            name=name, dtype=x.dtype, persistable=False)

    helper.append_op(
        type="clip_by_norm",
        inputs={"X": x},
        attrs={"max_norm": max_norm},
        outputs={"Out": out})

    return out


@templatedoc()
def mean(x, name=None):
    """
    ${comment}

    Args:
        x(${x_type}): ${x_comment}
        name(basestring|None): Name of the output.

    Returns:
        out(${out_type}): ${out_comment}
    """

    helper = LayerHelper("mean", **locals())

    if name is None:
        out = helper.create_variable_for_type_inference(dtype=x.dtype)
    else:
        out = helper.create_variable(
            name=name, dtype=x.dtype, persistable=False)

    helper.append_op(
        type="mean", inputs={"X": x}, attrs={}, outputs={"Out": out})

    return out


@templatedoc()
def mul(x, y, x_num_col_dims=1, y_num_col_dims=1, name=None):
    """
    ${comment}

    Args:
        x(${x_type}): ${x_comment}
        y(${y_type}): ${y_comment}
        x_num_col_dims(${x_num_col_dims_type}): ${x_num_col_dims_comment}
        y_num_col_dims(${y_num_col_dims_type}): ${y_num_col_dims_comment}
        name(basestring|None): Name of the output.

    Returns:
        out(${out_type}): ${out_comment}
    """

    helper = LayerHelper("mul", **locals())

    if name is None:
        out = helper.create_variable_for_type_inference(dtype=x.dtype)
    else:
        out = helper.create_variable(
            name=name, dtype=x.dtype, persistable=False)

    helper.append_op(
        type="mul",
        inputs={"X": x,
                "Y": y},
        attrs={
            "x_num_col_dims": x_num_col_dims,
            "y_num_col_dims": y_num_col_dims
        },
        outputs={"Out": out})
    return out


@templatedoc()
def sigmoid_cross_entropy_with_logits(x, label, name=None):
    """
    ${comment}

    Args:
        x(${x_type}): ${x_comment}
        label(${label_type}): ${label_comment}
        name(basestring|None): Name of the output.

    Returns:
        out(${out_type}): ${out_comment}
    """

    helper = LayerHelper("sigmoid_cross_entropy_with_logits", **locals())

    if name is None:
        out = helper.create_variable_for_type_inference(dtype=x.dtype)
    else:
        out = helper.create_variable(
            name=name, dtype=x.dtype, persistable=False)

    helper.append_op(
        type="sigmoid_cross_entropy_with_logits",
        inputs={"X": x,
                "Label": label},
        attrs={},
        outputs={"Out": out})
    return out


@templatedoc()
def maxout(x, groups, name=None):
    """
    ${comment}

    Args:
        x(${x_type}): ${x_comment}
        groups(${groups_type}): ${groups_comment}
        name(basestring|None): Name of the output.

    Returns:
        out(${out_type}): ${out_comment}
    """
    helper = LayerHelper("maxout", **locals())

    if name is None:
        out = helper.create_variable_for_type_inference(dtype=x.dtype)
    else:
        out = helper.create_variable(
            name=name, dtype=x.dtype, persistable=False)

    helper.append_op(
        type="maxout",
        inputs={"X": x},
        attrs={"groups": groups},
        outputs={"Out": out})
    return out


@templatedoc()
def sequence_reverse(x, name=None):
    """ 
    ${comment}

    Args:
        x(${x_type}): ${x_comment}
        name(basestring|None): Name of the output.

    Returns:
        out(${y_type}): ${y_comment}
    """
    helper = LayerHelper("sequence_reverse", **locals())
    if name is None:
        out = helper.create_variable_for_type_inference(dtype=x.dtype)
    else:
        out = helper.create_variable(
            name=name, dtype=x.dtype, persistable=False)

    helper.append_op(
        type="sequence_reverse",
        inputs={"X": x},
        outputs={"Y": out},
        attrs=dict())
    return out


def affine_channel(x, scale=None, bias=None, data_layout='NCHW', name=None):
    """
    Applies a separate affine transformation to each channel of the input.
    Useful for replacing spatial batch norm with its equivalent fixed
    transformation. The input also can be 2D tensor and applies a affine
    transformation in second dimension.

    Args:
        x (Variable): Feature map input can be a 4D tensor with order NCHW
            or NHWC. It also can be a 2D tensor and the affine transformation
            is applied in the second dimension.
        scale (Variable): 1D input of shape (C), the c-th element is the scale
            factor of the affine transformation for the c-th channel of
            the input.
        bias (Variable): 1D input of shape (C), the c-th element is the bias
            of the affine transformation for the c-th channel of the input.
        data_layout (string, default NCHW): NCHW or NHWC. If input is 2D
            tensor, you can ignore data_layout.
        name (str, default None): The name of this layer.

    Returns:
        out (Variable): A tensor of the same shape and data layout with x.
    """
    helper = LayerHelper("affine_channel", **locals())

    if name is None:
        out = helper.create_variable_for_type_inference(dtype=x.dtype)
    else:
        out = helper.create_variable(
            name=name, dtype=x.dtype, persistable=False)

    helper.append_op(
        type="affine_channel",
        inputs={"X": x,
                'Scale': scale,
                'Bias': bias},
        attrs={"data_layout": data_layout},
        outputs={"Out": out})
    return out


def hash(input, hash_size, num_hash=1, name=None):
    """
    hash the input
     Args:
        input (Variable): The input variable which is a one-hot word.
        hash_size (int): The space size for hash algorithm.
        num_hash (int): The times of hash, default 1.
        name (str, default None): The name of this layer.
     Returns:
        Variable: The hash result variable which is a LoDTensor.
     Examples:
        .. code-block:: python
            word_dict = paddle.dataset.imdb.word_dict()
            x = fluid.layers.data(shape[1], dtype='int32', lod_level=1)
            out = fluid.layers.hash(input=x, len(word_dict))
    """
    helper = LayerHelper('hash', **locals())
    out = helper.create_variable_for_type_inference(
        helper.input_dtype(), stop_gradient=True)
    helper.append_op(
        type='hash',
        inputs={'X': input},
        outputs={'Out': out},
        attrs={'num_hash': num_hash,
               'mod_by': hash_size})
    return out


<<<<<<< HEAD
@templatedoc()
def grid_sampler(x, grid, name=None):
    """
    This operation samples input X by using bilinear interpolation based on 
    flow field grid, which is usually gennerated by affine_grid. The grid of
    shape [N, H, W, 2] is the concatenation of (grid_x, grid_y) coordinates 
    with shape [N, H, W] each, where grid_x is indexing the 4th dimension 
    (in width dimension) of input data x and grid_y is indexng the 3rd 
    dimention (in height dimension), finally results is the bilinear 
    interpolation value of 4 nearest corner points.

    Step 1:
    Get (x, y) grid coordinates and scale to [0, H-1/W-1].

    grid_x = 0.5 * (grid[:, :, :, 0] + 1) * (W - 1)
    grid_y = 0.5 * (grid[:, :, :, 1] + 1) * (H - 1)

    Step 2:
    Indices input data X with grid (x, y) in each [H, W] area, and bilinear 
    interpolate point value by 4 nearest points.

      wn ------- y_n ------- en
      |           |           |
      |          d_n          |
      |           |           |
     x_w --d_w-- grid--d_e-- x_e
      |           |           |
      |          d_s          |
      |           |           |
      ws ------- y_s ------- wn

    x_w = floor(x)              // west side x coord
    x_e = x_w + 1               // east side x coord
    y_n = floor(y)              // north side y coord
    y_s = y_s + 1               // south side y coord

    d_w = grid_x - x_w          // distance to west side
    d_e = x_e - grid_x          // distance to east side
    d_n = grid_y - y_n          // distance to north side
    d_s = y_s - grid_y          // distance to south side

    wn = X[:, :, y_n, x_w]      // north-west point value
    en = X[:, :, y_n, x_e]      // north-east point value
    ws = X[:, :, y_s, x_w]      // south-east point value
    es = X[:, :, y_s, x_w]      // north-east point value

    output = wn * d_e * d_s + en * d_w * d_s
           + ws * d_e * d_n + es * d_w * d_n

    Args:
        x(Variable): Input data of shape [N, C, H, W].
        grid(Variable): Input grid tensor of shape [N, H, W, 2].
        name (str, default None): The name of this layer.

    Returns:
        out(Variable): Output of shape [N, C, H, W] data samples input X 
        using bilnear interpolation based on input grid.

    Exmples:
    .. code-block:: python

        x = fluid.layers.data(name='x', shape=[3, 10, 32, 32], dtype='float32')
        theta = fluid.layers.data(name='theta', shape=[3, 2, 3], dtype='float32')
        grid = fluid.layers.affine_grid(input=theta, size=[3, 10, 32, 32]})
        out = fluid.layers.grid_sampler(x=x, grid=grid)
    """
    helper = LayerHelper("grid_sampler", **locals())

    if not isinstance(x, Variable):
        return ValueError("The x should be a Variable")

    if not isinstance(grid, Variable):
        return ValueError("The grid should be a Variable")

    out = helper.create_tmp_variable(x.dtype)
    ipts = {'X': x, 'Grid': grid}

    helper.apppend_op(type='grid_sampler', inputs=ipts, outputs={'Output', out})

=======
def log_loss(input, label, epsilon=1e-4, name=None):
    """
    **Negative Log Loss Layer**

    This layer accepts input predictions and target label and returns the
    negative log loss.

    .. math::

        Out = -label * \\log{(input + \\epsilon)}
              - (1 - label) * \\log{(1 - input + \\epsilon)}

    Args:
        input (Variable|list):  a 2-D tensor with shape [N x 1], where N is the
                                batch size. This input is a probability computed
                                by the previous operator.
        label (Variable|list):  the ground truth which is a 2-D tensor with
                                shape [N x 1], where N is the batch size.
        epsilon (float): epsilon
        name (string): the name of log_loss

    Returns:
        Variable: A 2-D tensor with shape [N x 1], the negative log loss.

    Examples:
        .. code-block:: python

          prob = fluid.layers.sigmoid(net)
          cost = fluid.layers.log_loss(input=prob, label=label)
    """
    helper = LayerHelper('log_loss', **locals())

    if name is None:
        loss = helper.create_variable_for_type_inference(dtype=input.dtype)
    else:
        loss = helper.create_variable(
            name=name, dtype=input.dtype, persistable=False)

    helper.append_op(
        type='log_loss',
        inputs={'Predicted': [input],
                'Labels': [label]},
        outputs={'Loss': [loss]},
        attrs={'epsilon': epsilon})
    return loss


def add_position_encoding(input, alpha, beta, name=None):
    """
    **Add Position Encoding Layer**

    This layer accepts an input 3D-Tensor of shape [N x M x P], and return an
    output Tensor of shape [N x M x P] with positional encoding value.

    Refer to `Attention Is All You Need<http://arxiv.org/pdf/1706.03762.pdf>`_ .

    .. math::
        PE(pos, 2i) = \\sin{(pos / 10000^{2i / P})}   \\\\
        PE(pos, 2i + 1) = \\cos{(pos / 10000^{2i / P})}  \\\\
        Out(:, pos, i) = \\alpha * input(:, pos, i) + \\beta * PE(pos, i)

    Where:
    * PE(pos, 2i): the increment for the number at even position
    * PE(pos, 2i + 1): the increment for the number at odd position

    Args:
        input (Variable): 3-D input tensor with shape [N x M x P]
        alpha (float): multiple of Input Tensor
        beta (float): multiple of Positional Encoding Tensor
        name (string): the name of position encoding layer

    Returns:
        Variable: A 3-D Tensor of shape [N x M x P] with positional encoding.

    Examples:
        .. code-block:: python

          position_tensor = fluid.layers.add_position_encoding(input=tensor)
    """
    helper = LayerHelper('add_position_encoding', **locals())
    dtype = helper.input_dtype()

    if name is None:
        out = helper.create_variable_for_type_inference(dtype=dtype)
    else:
        out = helper.create_variable(name=name, dtype=dtype, persistable=False)

    helper.append_op(
        type="add_position_encoding",
        inputs={"X": input},
        outputs={"Out": out},
        attrs={"alpha": alpha,
               "beta": beta})
>>>>>>> 35915fc5
    return out<|MERGE_RESOLUTION|>--- conflicted
+++ resolved
@@ -157,12 +157,9 @@
     'sequence_reverse',
     'affine_channel',
     'hash',
-<<<<<<< HEAD
     'grid_sampler',
-=======
     'log_loss',
     'add_position_encoding',
->>>>>>> 35915fc5
 ]
 
 
@@ -7588,7 +7585,6 @@
     return out
 
 
-<<<<<<< HEAD
 @templatedoc()
 def grid_sampler(x, grid, name=None):
     """
@@ -7667,8 +7663,9 @@
     ipts = {'X': x, 'Grid': grid}
 
     helper.apppend_op(type='grid_sampler', inputs=ipts, outputs={'Output', out})
-
-=======
+    return out
+
+
 def log_loss(input, label, epsilon=1e-4, name=None):
     """
     **Negative Log Loss Layer**
@@ -7762,5 +7759,4 @@
         outputs={"Out": out},
         attrs={"alpha": alpha,
                "beta": beta})
->>>>>>> 35915fc5
     return out