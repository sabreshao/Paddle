--- conflicted
+++ resolved
@@ -121,11 +121,8 @@
     'smooth_l1_cost',
     'layer_support',
     'multiplex_layer',
-<<<<<<< HEAD
     'row_conv_layer',
-=======
     'prelu_layer',
->>>>>>> d3389765
 ]
 
 
@@ -182,7 +179,6 @@
     EOSID_LAYER = 'eos_id'
     RECURRENT_LAYER = 'recurrent'
 
-<<<<<<< HEAD
     CONV_SHIFT_LAYER = "conv_shift"
     TENSOR_LAYER = "tensor"
     SEL_FC_LAYER = "selective_fc"
@@ -195,35 +191,6 @@
     PAD_LAYER = "pad"
     MULTIPLEX_LAYER = "multiplex"
     ROW_CONV_LAYER = "row_conv"
-
-    PRINT_LAYER = "print"
-    PRIORBOX_LAYER = "priorbox"
-
-    CTC_LAYER = "ctc"
-    WARP_CTC_LAYER = "warp_ctc"
-    CRF_LAYER = "crf"
-    CRF_DECODING_LAYER = "crf_decoding"
-=======
-    CONV_SHIFT_LAYER = 'conv_shift'
-    TENSOR_LAYER = 'tensor'
-    SEL_FC_LAYER = 'selective_fc'
-    SAMPLING_ID_LAYER = 'sampling_id'
-    SLOPE_INTERCEPT_LAYER = 'slope_intercept'
-    LINEAR_COMBINATION_LAYER = 'convex_comb'
-    BLOCK_EXPAND = 'blockexpand'
-    MAXOUT = 'maxout'
-    SPP_LAYER = 'spp'
-    PAD_LAYER = 'pad'
-    MULTIPLEX_LAYER = 'multiplex'
-
-    PRINT_LAYER = 'print'
-    PRIORBOX_LAYER = 'priorbox'
-
-    CTC_LAYER = 'ctc'
-    WARP_CTC_LAYER = 'warp_ctc'
-    CRF_LAYER = 'crf'
-    CRF_DECODING_LAYER = 'crf_decoding'
->>>>>>> d3389765
     NCE_LAYER = 'nce'
 
     RANK_COST = 'rank-cost'
@@ -5595,7 +5562,6 @@
 
 
 @wrap_name_default()
-<<<<<<< HEAD
 @wrap_act_default(act=LinearActivation())
 @wrap_param_attr_default()
 @layer_support(DROPOUT)
@@ -5667,7 +5633,8 @@
         **ExtraLayerAttribute.to_kwargs(layer_attr))
     return LayerOutput(
         name, LayerType.ROW_CONV_LAYER, input, activation=act, size=input.size)
-=======
+
+
 @layer_support()
 @wrap_name_default()
 @wrap_param_attr_default()
@@ -5725,5 +5692,4 @@
         name=name,
         layer_type=LayerType.PRELU,
         parents=input,
-        size=l.config.size)
->>>>>>> d3389765
+        size=l.config.size)