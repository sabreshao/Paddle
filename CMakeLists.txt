# Copyright (c) 2016 PaddlePaddle Authors. All Rights Reserved.
#
# Licensed under the Apache License, Version 2.0 (the "License");
# you may not use this file except in compliance with the License.
# You may obtain a copy of the License at
#
# http://www.apache.org/licenses/LICENSE-2.0
#
# Unless required by applicable law or agreed to in writing, software
# distributed under the License is distributed on an "AS IS" BASIS,
# WITHOUT WARRANTIES OR CONDITIONS OF ANY KIND, either express or implied.
# See the License for the specific language governing permissions and
# limitations under the License

cmake_minimum_required(VERSION 3.0)
set(CMAKE_MODULE_PATH ${CMAKE_MODULE_PATH} "${CMAKE_CURRENT_SOURCE_DIR}/cmake")
set(PADDLE_SOURCE_DIR ${CMAKE_CURRENT_SOURCE_DIR})
set(PADDLE_BINARY_DIR ${CMAKE_CURRENT_BINARY_DIR})

include(system)

project(paddle CXX C)
message(STATUS "CXX compiler: ${CMAKE_CXX_COMPILER}, version: "
        "${CMAKE_CXX_COMPILER_ID} ${CMAKE_CXX_COMPILER_VERSION}")
message(STATUS "C compiler: ${CMAKE_C_COMPILER}, version: "
        "${CMAKE_C_COMPILER_ID} ${CMAKE_C_COMPILER_VERSION}")
if(WIN32)
    set(CMAKE_STATIC_LIBRARY_PREFIX lib)
endif(WIN32)

if(NOT CMAKE_CROSSCOMPILING)
    find_package(CUDA QUIET)
endif(NOT CMAKE_CROSSCOMPILING)
find_package(Git REQUIRED)
find_package(Threads REQUIRED)

include(simd)

################################ Configurations #######################################
option(WITH_GPU         "Compile PaddlePaddle with NVIDIA GPU"          ${CUDA_FOUND})
option(WITH_AMD_GPU     "Compile PaddlePaddle with AMD GPU"             OFF)
option(WITH_AVX         "Compile PaddlePaddle with AVX intrinsics"      ${AVX_FOUND})
option(WITH_MKL         "Compile PaddlePaddle with MKL support."        ${AVX_FOUND})
option(WITH_DSO         "Compile PaddlePaddle with dynamic linked CUDA" ON)
option(WITH_TESTING     "Compile PaddlePaddle with unit testing"        OFF)
option(WITH_SWIG_PY     "Compile PaddlePaddle with inference api"       ON)
option(WITH_PYTHON      "Compile PaddlePaddle with python interpreter"  ON)
option(WITH_DOUBLE      "Compile PaddlePaddle with double precision"    OFF)
option(WITH_RDMA        "Compile PaddlePaddle with RDMA support"        OFF)
option(WITH_TIMER       "Compile PaddlePaddle with stats timer"         OFF)
option(WITH_PROFILER    "Compile PaddlePaddle with GPU profiler"        OFF)
option(WITH_DOC         "Compile PaddlePaddle with documentation"       OFF)
option(WITH_COVERAGE    "Compile PaddlePaddle with code coverage"       OFF)
option(COVERALLS_UPLOAD "Package code coverage data to coveralls"       OFF)
option(ON_TRAVIS        "Exclude special unit test on Travis CI"        OFF)
option(WITH_C_API       "Compile PaddlePaddle with C-API(Prediction)"   OFF)
option(WITH_FLUID_ONLY  "Compile PaddlePaddle fluid only"               OFF)
option(WITH_GOLANG      "Compile PaddlePaddle with GOLANG"              OFF)
option(GLIDE_INSTALL    "Download and install go dependencies "         ON)
option(USE_NNPACK       "Compile PaddlePaddle with NNPACK library"      OFF)
option(WITH_DISTRIBUTE  "Compile with distributed support"              OFF)
option(USE_EIGEN_FOR_BLAS   "Use matrix multiplication in Eigen"        OFF)
option(EIGEN_USE_THREADS "Compile with multi-threaded Eigen"            OFF)
option(WITH_ARM_FP16    "Use half precision support on armv8.2-a cpu"   OFF)
option(WITH_FAST_BUNDLE_TEST    "Bundle tests that can be run in a single process together to reduce launch overhead"   OFF)
option(WITH_CONTRIB     "Compile the third-party contributation"        OFF)
option(REPLACE_ENFORCE_GLOG "Replace PADDLE_ENFORCE with glog/CHECK for better debug." OFF)
option(WITH_ANAKIN      "Compile with Anakin library"                   OFF)
option(WITH_GRPC     "Use grpc as the default rpc framework"            ${WITH_DISTRIBUTE})
option(WITH_BRPC_RDMA     "Use brpc rdma as the rpc protocal"           OFF)
option(ON_INFER         "Turn on inference optimization."               OFF)
option(WITH_INFERENCE_API_TEST   "Test fluid inference high-level api interface"  OFF)
option(WITH_SYSTEM_BLAS   "Use system blas library"           OFF)
option(PY_VERSION       "Compile PaddlePaddle with python3 support"     ${PY_VERSION})
option(WITH_FAST_MATH   "Make use of fast math library, might affect the precision to some extent" ON)

# PY_VERSION
if(NOT PY_VERSION)
  set(PY_VERSION 2.7)
endif()
set(PYBIND11_PYTHON_VERSION ${PY_VERSION})

# CMAKE_BUILD_TYPE
if(NOT CMAKE_BUILD_TYPE)
    set(CMAKE_BUILD_TYPE "RelWithDebInfo" CACHE STRING
      "Choose the type of build, options are: Debug Release RelWithDebInfo MinSizeRel"
      FORCE)
endif()

if(ANDROID OR IOS)
    if(ANDROID)
        if(${CMAKE_SYSTEM_VERSION} VERSION_LESS "16")
            message(FATAL_ERROR "Unsupport standalone toolchains with Android API level lower than 16")
        endif()
    endif()

    set(WITH_GPU OFF CACHE STRING
        "Disable GPU when cross-compiling for Android and iOS" FORCE)
    set(WITH_AVX OFF CACHE STRING
        "Disable AVX when cross-compiling for Android and iOS" FORCE)
    set(WITH_PYTHON OFF CACHE STRING
        "Disable PYTHON when cross-compiling for Android and iOS" FORCE)
    set(WITH_RDMA OFF CACHE STRING
        "Disable RDMA when cross-compiling for Android and iOS" FORCE)
    set(WITH_MKL OFF CACHE STRING
        "Disable MKL when cross-compiling for Android and iOS" FORCE)
    set(WITH_GOLANG OFF CACHE STRING
        "Disable golang when cross-compiling for Android and iOS" FORCE)

    # Compile PaddlePaddle mobile inference library
    if (NOT WITH_C_API)
        set(WITH_C_API ON CACHE STRING
            "Always compile the C_API when cross-compiling for Android and iOS" FORCE)
    endif()
    set(MOBILE_INFERENCE ON)
    add_definitions(-DPADDLE_MOBILE_INFERENCE)
endif()

if (APPLE OR WIN32)
    set(WITH_MKL OFF CACHE STRING
        "Disable MKL for building on mac and windows" FORCE)
endif()

set(THIRD_PARTY_PATH "${CMAKE_BINARY_DIR}/third_party" CACHE STRING
  "A path setting third party libraries download & build directories.")

set(FLUID_INSTALL_DIR "${CMAKE_BINARY_DIR}/fluid_install_dir" CACHE STRING
  "A path setting fluid shared and static libraries")

set(FLUID_INFERENCE_INSTALL_DIR "${CMAKE_BINARY_DIR}/fluid_inference_install_dir" CACHE STRING
  "A path setting fluid inference shared and static libraries")

if (WITH_C_API AND WITH_PYTHON)
  message(WARNING "It is suggest not embedded a python interpreter in Paddle "
    "when using C-API. It will give an unpredictable behavior when using a "
    "different Python interpreter from compiling.")
endif()

if (WITH_C_API)
  set(WITH_FLUID_ONLY OFF CACHE STRING "Disable install fluid when compile the C_API" FORCE)
endif()

if(MOBILE_INFERENCE)
    set(THIRD_PARTY_BUILD_TYPE MinSizeRel)
else()
    set(THIRD_PARTY_BUILD_TYPE Release)
endif()

set(WITH_MKLML ${WITH_MKL})
if (NOT DEFINED WITH_MKLDNN)
    if (WITH_MKL AND AVX2_FOUND)
        set(WITH_MKLDNN ON)
    else()
        message(STATUS "Do not have AVX2 intrinsics and disabled MKL-DNN")
        set(WITH_MKLDNN OFF)
    endif()
endif()

if (REPLACE_ENFORCE_GLOG)
  add_definitions("-DREPLACE_ENFORCE_GLOG")
endif()
########################################################################################

include(external/mklml)     # download mklml package
include(external/xbyak)     # download xbyak package
include(external/libxsmm)   # download, build, install libxsmm
include(external/zlib)      # download, build, install zlib
include(external/gflags)    # download, build, install gflags
include(external/glog)      # download, build, install glog
include(external/gtest)     # download, build, install gtest
include(external/protobuf)  # download, build, install protobuf
include(external/python)    # download, build, install python
include(external/openblas)  # download, build, install openblas
include(external/mkldnn)    # download, build, install mkldnn
include(external/swig)      # download, build, install swig
include(external/boost)     # download boost
include(external/any)       # download libn::any
include(external/eigen)     # download eigen3
include(external/pybind11)  # download pybind11
include(external/cares)
include(external/cub)
<<<<<<< HEAD
include(external/rocprim)
=======
include(external/xxhash)    # download xxhash
>>>>>>> c21597cf

if (NOT WIN32)
# there is no official support of snappystream, warpctc, nccl, cupti in windows
include(external/snappy)    # download snappy
include(external/snappystream) # download snappystream
include(external/warpctc)   # download, build, install warpctc
include(cupti)
endif (NOT WIN32)

if(WITH_DISTRIBUTE)
    if(WITH_GRPC)
        include(external/grpc)
        message(STATUS "Use grpc framework.")
    else()
        message(STATUS "Use brpc framework.")
        include(external/leveldb)
        include(external/brpc)
    endif()
endif()

if(WITH_BRPC_RDMA)
    message(STATUS "Use brpc with rdma.")
    if(WITH_GRPC)
        message(FATAL_ERROR "Can't use grpc with brpc rdma.")
    endif()
    if(NOT WITH_DISTRIBUTE)
        message(FATAL_ERROR "Can't use brpc rdma in no distribute env.")
    endif()
endif()


include(external/threadpool)
include(flags)              # set paddle compile flags
include(cudnn)              # set cudnn libraries, must before configure
include(configure)          # add paddle env configuration

if(WITH_GPU)
    include(cuda)
    include(tensorrt)
endif()
if(WITH_MKL OR WITH_MKLML)
    include(external/anakin)
elseif()
    set(WITH_ANAKIN OFF CACHE STRING "Anakin is used in MKL only now." FORCE)
endif()

include(generic)            # simplify cmake module
include(package)            # set paddle packages
include(ccache)             # set ccache for compilation
include(util)               # set unittest and link libs
include(rdma)               # set rdma libraries
include(version)            # set PADDLE_VERSION
include(coveralls)          # set code coverage
include(inference_lib)      # add paddle fluid inference libraries


include_directories("${PADDLE_SOURCE_DIR}")
include_directories("${PADDLE_SOURCE_DIR}/paddle/legacy/cuda/include")
include_directories("${CMAKE_CURRENT_BINARY_DIR}/proto")
include_directories("${CMAKE_CURRENT_BINARY_DIR}/go/pserver/client/c")

set(EXTERNAL_LIBS
    gflags
    glog
    ${CBLAS_LIBRARIES}
    protobuf
    zlib
    ${PYTHON_LIBRARIES}
)

if(WITH_AMD_GPU)
    find_package(HIP)
    include(hip)
endif(WITH_AMD_GPU)

if(WITH_MKLML)
    list(APPEND EXTERNAL_LIBS ${MKLML_IOMP_LIB})
endif()

if(WITH_LIBXSMM)
    list(APPEND EXTERNAL_LIBS ${LIBXSMM_LIBS})
endif()

if(WITH_MKLDNN)
    list(APPEND EXTERNAL_LIBS ${MKLDNN_LIB})
endif()

if(USE_NNPACK)
    include(external/nnpack)
    list(APPEND EXTERNAL_LIBS ${NNPACK_LIBS})
endif(USE_NNPACK)

add_subdirectory(proto)

if(NOT MOBILE_INFERENCE AND NOT WITH_FLUID_ONLY)
    # "add_subdirectory(go)" should be placed after the following loine,
    # because it depends on paddle/optimizer.
    add_subdirectory(paddle/legacy/optimizer)
endif()

# "add_subdirectory(paddle)" and "add_subdirectory(python)" should be
# placed after this block, because they depends on it.
if(WITH_GOLANG)
    enable_language(Go)
    add_subdirectory(go)
endif(WITH_GOLANG)

set(PADDLE_PYTHON_BUILD_DIR "${CMAKE_CURRENT_BINARY_DIR}/python/build")

set(CMAKE_CXX_FLAGS_RELWITHDEBINFO "-O3 -g -DNDEBUG")
set(CMAKE_C_FLAGS_RELWITHDEBINFO "-O3 -g -DNDEBUG")

add_subdirectory(paddle)
if(WITH_PYTHON)
    add_subdirectory(python)
endif()

if(WITH_DOC)
    find_package(Sphinx REQUIRED)
    find_python_module(recommonmark REQUIRED)
    add_subdirectory(doc)
endif()

if (ON_INFER)
    message(STATUS "On inference mode, will take place some specific optimization.")
    add_definitions(-DPADDLE_ON_INFERENCE)
else()
    #TODO(luotao), combine this warning with `make inference_lib_dist` command.
    message(WARNING "On inference mode, will take place some specific optimization. Turn on the ON_INFER flag when building inference_lib only.")
endif()<|MERGE_RESOLUTION|>--- conflicted
+++ resolved
@@ -179,11 +179,8 @@
 include(external/pybind11)  # download pybind11
 include(external/cares)
 include(external/cub)
-<<<<<<< HEAD
+include(external/xxhash)    # download xxhash
 include(external/rocprim)
-=======
-include(external/xxhash)    # download xxhash
->>>>>>> c21597cf
 
 if (NOT WIN32)
 # there is no official support of snappystream, warpctc, nccl, cupti in windows
