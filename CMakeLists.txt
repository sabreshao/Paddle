--- conflicted
+++ resolved
@@ -106,8 +106,6 @@
         add_definitions(-DPADDLE_USE_DSO)
     endif(WITH_DSO)
 
-    set(CUDA_NVCC_FLAGS ${CUDA_NVCC_FLAGS} "-g -O3 --use_fast_math")
-
     # Include cuda and cudnn
     include_directories(${CUDNN_INCLUDE_DIR})
     include_directories(${CUDA_TOOLKIT_INCLUDE})
@@ -129,16 +127,8 @@
 endif(NOT WITH_PROFILER)
 
 if(WITH_AVX)
-<<<<<<< HEAD
-    set(CMAKE_C_FLAGS "${CMAKE_C_FLAGS} ${AVX_FLAGS}")
-    set(CMAKE_CXX_FLAGS "${CMAKE_CXX_FLAGS} ${AVX_FLAGS}")
-    if(AVX_FOUND)
-        set(CUDA_NVCC_FLAGS ${CUDA_NVCC_FLAGS} "-Xcompiler -mavx")
-    endif(AVX_FOUND)
-=======
     set(CMAKE_C_FLAGS "${CMAKE_C_FLAGS} ${AVX_FLAG}")
     set(CMAKE_CXX_FLAGS "${CMAKE_CXX_FLAGS} ${AVX_FLAG}")
->>>>>>> f93af824
 else(WITH_AVX)
     set(CMAKE_C_FLAGS "${CMAKE_C_FLAGS} ${SSE3_FLAG}")
     set(CMAKE_CXX_FLAGS "${CMAKE_CXX_FLAGS} ${SSE3_FLAG}")
